--- conflicted
+++ resolved
@@ -2147,15 +2147,11 @@
 				"%s", "Could not resolve initial assignement to a constant value, skipping\n");
 		}
 	}
-<<<<<<< HEAD
 	if(resolved_number != number_node)
 	{
 		resolved_number = free_whole_tree(resolved_number);
 	}
-	return FALSE;
-=======
 	return false;
->>>>>>> b3809ea7
 }
 
 /*--------------------------------------------------------------------------
