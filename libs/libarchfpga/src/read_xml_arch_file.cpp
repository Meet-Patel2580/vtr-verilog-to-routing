/* The XML parser processes an XML file into a tree data structure composed of
 * pugi::xml_nodes.  Each node represents an XML element.  For example
 * <a> <b/> </a> will generate two pugi::xml_nodes.  One called "a" and its
 * child "b".  Each pugi::xml_node can contain various XML data such as attribute
 * information and text content.  The XML parser provides several functions to
 * help the developer build, and traverse tree (this is also somtime referred to
 * as the Document Object Model or DOM).
 *
 * For convenience it often makes sense to use some wraper functions (provided in
 * the pugiutil namespace of libvtrutil) which simplify loading an XML file and
 * error handling.
 *
 * The function pugiutil::load_xml() reads in an xml file.
 *
 * The function pugiutil::get_single_child() returns a child xml_node for a given parent
 * xml_node if there is a child which matches the name provided by the developer.
 *
 * The function pugiutil::get_attribute() is used to extract attributes from an
 * xml_node, returning a pugi::xml_attribute. xml_attribute objects support accessors
 * such as as_float(), as_int() to retrieve semantic values. See pugixml documentation
 * for more details.
 *
 * Architecture file checks already implemented (Daniel Chen):
 *		- Duplicate pb_types, pb_type ports, models, model ports,
 *			interconnects, interconnect annotations.
 *		- Port and pin range checking (port with 4 pins can only be
 *			accessed within [0:3].
 *		- LUT delay matrix size matches # of LUT inputs
 *		- Ensures XML tags are ordered.
 *		- Clocked primitives that have timing annotations must have a clock
 *			name matching the primitive.
 *		- Enforced VPR definition of LUT and FF must have one input port (n pins)
 *			and one output port(1 pin).
 *		- Checks file extension for blif and architecture xml file, avoid crashes if
 *			the two files are swapped on command line.
 *
 */

#include <string.h>
#include <map>
#include <set>
#include <string>
#include <sstream>
#include <algorithm>

#include "pugixml.hpp"
#include "pugixml_util.hpp"

#include "vtr_assert.h"
#include "vtr_log.h"
#include "vtr_util.h"
#include "vtr_memory.h"
#include "vtr_digest.h"

#include "arch_types.h"
#include "arch_util.h"
#include "arch_error.h"

#include "read_xml_arch_file.h"
#include "read_xml_util.h"
#include "parse_switchblocks.h"

using namespace std;
using namespace pugiutil;

struct t_fc_override {
    std::string port_name;
    std::string seg_name;
    e_fc_value_type fc_value_type;
    float fc_value;
};

/* This gives access to the architecture file name to
 * all architecture-parser functions       */
static const char* arch_file_name = nullptr;

/* This identifies the t_type_ptr of an Empty block */
static t_type_ptr EMPTY_TYPE = nullptr;

/* Describes the different types of CLBs available */
static t_type_descriptor* cb_type_descriptors;

/* Function prototypes */
/*   Populate data */
static void SetupPinLocationsAndPinClasses(pugi::xml_node Locations,
                                           t_type_descriptor* Type,
                                           const pugiutil::loc_data& loc_data);

/*    Process XML hierarchy */
static void ProcessPb_Type(pugi::xml_node Parent, t_pb_type* pb_type, t_mode* mode, const bool timing_enabled, const t_arch& arch, const pugiutil::loc_data& loc_data);
static void ProcessPb_TypePort(pugi::xml_node Parent, t_port* port, e_power_estimation_method power_method, const bool is_root_pb_type, const pugiutil::loc_data& loc_data);
static void ProcessPinToPinAnnotations(pugi::xml_node parent,
                                       t_pin_to_pin_annotation* annotation,
                                       t_pb_type* parent_pb_type,
                                       const pugiutil::loc_data& loc_data);
static void ProcessInterconnect(pugi::xml_node Parent, t_mode* mode, const pugiutil::loc_data& loc_data);
static void ProcessMode(pugi::xml_node Parent, t_mode* mode, const bool timing_enabled, const t_arch& arch, const pugiutil::loc_data& loc_data);
static t_metadata_dict ProcessMetadata(pugi::xml_node Parent, const pugiutil::loc_data& loc_data);
static void Process_Fc_Values(pugi::xml_node Node, t_default_fc_spec& spec, const pugiutil::loc_data& loc_data);
static void Process_Fc(pugi::xml_node Node, t_type_descriptor* Type, std::vector<t_segment_inf>& segments, const t_default_fc_spec& arch_def_fc, const pugiutil::loc_data& loc_data);
static t_fc_override Process_Fc_override(pugi::xml_node node, const pugiutil::loc_data& loc_data);
static void ProcessSwitchblockLocations(pugi::xml_node swtichblock_locations, t_type_descriptor* type, const t_arch& arch, const pugiutil::loc_data& loc_data);
static e_fc_value_type string_to_fc_value_type(const std::string& str, pugi::xml_node node, const pugiutil::loc_data& loc_data);
static void ProcessComplexBlockProps(pugi::xml_node Node, t_type_descriptor* Type, const pugiutil::loc_data& loc_data);
static void ProcessChanWidthDistr(pugi::xml_node Node,
                                  t_arch* arch,
                                  const pugiutil::loc_data& loc_data);
static void ProcessChanWidthDistrDir(pugi::xml_node Node, t_chan* chan, const pugiutil::loc_data& loc_data);
static void ProcessModels(pugi::xml_node Node, t_arch* arch, const pugiutil::loc_data& loc_data);
static void ProcessModelPorts(pugi::xml_node port_group, t_model* model, std::set<std::string>& port_names, const pugiutil::loc_data& loc_data);
static void ProcessLayout(pugi::xml_node Node, t_arch* arch, const pugiutil::loc_data& loc_data);
static t_grid_def ProcessGridLayout(pugi::xml_node layout_type_tag, const pugiutil::loc_data& loc_data);
static void ProcessDevice(pugi::xml_node Node, t_arch* arch, t_default_fc_spec& arch_def_fc, const pugiutil::loc_data& loc_data);
static void ProcessComplexBlocks(pugi::xml_node Node,
                                 t_type_descriptor** Types,
                                 int* NumTypes,
                                 t_arch& arch,
                                 const bool timing_enabled,
                                 const t_default_fc_spec& arch_def_fc,
                                 const pugiutil::loc_data& loc_data);
static void ProcessSwitches(pugi::xml_node Node,
                            t_arch_switch_inf** Switches,
                            int* NumSwitches,
                            const bool timing_enabled,
                            const pugiutil::loc_data& loc_data);
static void ProcessSwitchTdel(pugi::xml_node Node, const bool timing_enabled, const int switch_index, t_arch_switch_inf* Switches, const pugiutil::loc_data& loc_data);
static void ProcessDirects(pugi::xml_node Parent, t_direct_inf** Directs, int* NumDirects, const t_arch_switch_inf* Switches, const int NumSwitches, const pugiutil::loc_data& loc_data);
static void ProcessClockMetalLayers(pugi::xml_node parent,
                                    std::unordered_map<std::string, t_metal_layer>& metal_layers,
                                    pugiutil::loc_data& loc_data);
static void ProcessClockNetworks(pugi::xml_node parent,
                                 std::vector<t_clock_network_arch>& clock_networks,
                                 const t_arch_switch_inf* switches,
                                 const int num_switches,
                                 pugiutil::loc_data& loc_data);
static void ProcessClockSwitchPoints(pugi::xml_node parent,
                                     t_clock_network_arch& clock_network,
                                     const t_arch_switch_inf* switches,
                                     const int num_switches,
                                     pugiutil::loc_data& loc_data);
static void ProcessClockRouting(pugi::xml_node parent,
                                std::vector<t_clock_connection_arch>& clock_connections,
                                const t_arch_switch_inf* switches,
                                const int num_switches,
                                pugiutil::loc_data& loc_data);
static void ProcessSegments(pugi::xml_node Parent,
                            std::vector<t_segment_inf>& Segs,
                            const t_arch_switch_inf* Switches,
                            const int NumSwitches,
                            const bool timing_enabled,
                            const bool switchblocklist_required,
                            const pugiutil::loc_data& loc_data);
static void ProcessSwitchblocks(pugi::xml_node Parent, t_arch* arch, const pugiutil::loc_data& loc_data);
static void ProcessCB_SB(pugi::xml_node Node, std::vector<bool>& list, const pugiutil::loc_data& loc_data);
static void ProcessPower(pugi::xml_node parent,
                         t_power_arch* power_arch,
                         const pugiutil::loc_data& loc_data);

static void ProcessClocks(pugi::xml_node Parent, t_clock_arch* clocks, const pugiutil::loc_data& loc_data);

static void ProcessPb_TypePowerEstMethod(pugi::xml_node Parent, t_pb_type* pb_type, const pugiutil::loc_data& loc_data);
static void ProcessPb_TypePort_Power(pugi::xml_node Parent, t_port* port, e_power_estimation_method power_method, const pugiutil::loc_data& loc_data);

bool check_model_combinational_sinks(pugi::xml_node model_tag, const pugiutil::loc_data& loc_data, const t_model* model);
void warn_model_missing_timing(pugi::xml_node model_tag, const pugiutil::loc_data& loc_data, const t_model* model);
bool check_model_clocks(pugi::xml_node model_tag, const pugiutil::loc_data& loc_data, const t_model* model);
bool check_leaf_pb_model_timing_consistency(const t_pb_type* pb_type, const t_arch& arch);
const t_pin_to_pin_annotation* find_sequential_annotation(const t_pb_type* pb_type, const t_model_ports* port, enum e_pin_to_pin_delay_annotations annot_type);
const t_pin_to_pin_annotation* find_combinational_annotation(const t_pb_type* pb_type, std::string in_port, std::string out_port);
std::string inst_port_to_port_name(std::string inst_port);

static bool attribute_to_bool(const pugi::xml_node node,
                              const pugi::xml_attribute attr,
                              const pugiutil::loc_data& loc_data);
int find_switch_by_name(const t_arch& arch, std::string switch_name);

e_side string_to_side(std::string side_str);

/*
 *
 *
 * External Function Implementations
 *
 *
 */

/* Loads the given architecture file. */
void XmlReadArch(const char* ArchFile, const bool timing_enabled, t_arch* arch, t_type_descriptor** Types, int* NumTypes) {
    pugi::xml_node Next;
    ReqOpt POWER_REQD, SWITCHBLOCKLIST_REQD;

    if (vtr::check_file_name_extension(ArchFile, ".xml") == false) {
        VTR_LOG_WARN(
            "Architecture file '%s' may be in incorrect format. "
            "Expecting .xml format for architecture files.\n",
            ArchFile);
    }

    //Create a unique identifier for this architecture file based on it's contents
    arch->architecture_id = vtr::strdup(vtr::secure_digest_file(ArchFile).c_str());

    /* Parse the file */
    pugi::xml_document doc;
    pugiutil::loc_data loc_data;
    t_default_fc_spec arch_def_fc;
    try {
        loc_data = pugiutil::load_xml(doc, ArchFile);

        arch_file_name = ArchFile;

        /* Root node should be architecture */
        auto architecture = get_single_child(doc, "architecture", loc_data);

        /* TODO: do version processing properly with string delimiting on the . */
#if 0
        char* Prop = get_attribute(architecture, "version", loc_data, OPTIONAL).as_string(NULL);
        if (Prop != NULL) {
            if (atof(Prop) > atof(VPR_VERSION)) {
                VTR_LOG_WARN( "This architecture version is for VPR %f while your current VPR version is " VPR_VERSION ", compatability issues may arise\n",
                        atof(Prop));
            }
        }
#endif

        /* Process models */
        Next = get_single_child(architecture, "models", loc_data);
        ProcessModels(Next, arch, loc_data);
        CreateModelLibrary(arch);

        /* Process layout */
        Next = get_single_child(architecture, "layout", loc_data);
        ProcessLayout(Next, arch, loc_data);

        /* Process device */
        Next = get_single_child(architecture, "device", loc_data);
        ProcessDevice(Next, arch, arch_def_fc, loc_data);

        /* Process switches */
        Next = get_single_child(architecture, "switchlist", loc_data);
        ProcessSwitches(Next, &(arch->Switches), &(arch->num_switches),
                        timing_enabled, loc_data);

        /* Process switchblocks. This depends on switches */
        bool switchblocklist_required = (arch->SBType == CUSTOM); //require this section only if custom switchblocks are used
        SWITCHBLOCKLIST_REQD = BoolToReqOpt(switchblocklist_required);

        /* Process segments. This depends on switches */
        Next = get_single_child(architecture, "segmentlist", loc_data);
        ProcessSegments(Next, arch->Segments,
                        arch->Switches, arch->num_switches, timing_enabled, switchblocklist_required, loc_data);

        Next = get_single_child(architecture, "switchblocklist", loc_data, SWITCHBLOCKLIST_REQD);
        if (Next) {
            ProcessSwitchblocks(Next, arch, loc_data);
        }

        /* Process types */
        Next = get_single_child(architecture, "complexblocklist", loc_data);
        ProcessComplexBlocks(Next, Types, NumTypes, *arch, timing_enabled, arch_def_fc, loc_data);

        /* Process directs */
        Next = get_single_child(architecture, "directlist", loc_data, OPTIONAL);
        if (Next) {
            ProcessDirects(Next, &(arch->Directs), &(arch->num_directs),
                           arch->Switches, arch->num_switches,
                           loc_data);
        }

        /* Process Clock Networks */
        Next = get_single_child(architecture, "clocknetworks", loc_data, OPTIONAL);
        if (Next) {
            std::vector<std::string> expected_children = {"metal_layers", "clock_network", "clock_routing"};
            expect_only_children(Next, expected_children, loc_data);

            ProcessClockMetalLayers(Next, arch->clock_arch.clock_metal_layers, loc_data);
            ProcessClockNetworks(Next,
                                 arch->clock_arch.clock_networks_arch,
                                 arch->Switches,
                                 arch->num_switches,
                                 loc_data);
            ProcessClockRouting(Next,
                                arch->clock_arch.clock_connections_arch,
                                arch->Switches,
                                arch->num_switches,
                                loc_data);
        }

        /* Process architecture power information */

        /* If arch->power has been initialized, meaning the user has requested power estimation,
         * then the power architecture information is required.
         */
        if (arch->power) {
            POWER_REQD = REQUIRED;
        } else {
            POWER_REQD = OPTIONAL;
        }

        Next = get_single_child(architecture, "power", loc_data, POWER_REQD);
        if (Next) {
            if (arch->power) {
                ProcessPower(Next, arch->power, loc_data);
            } else {
                /* This information still needs to be read, even if it is just
                 * thrown away.
                 */
                t_power_arch* power_arch_fake = (t_power_arch*)vtr::calloc(1,
                                                                           sizeof(t_power_arch));
                ProcessPower(Next, power_arch_fake, loc_data);
                free(power_arch_fake);
            }
        }

        // Process Clocks
        Next = get_single_child(architecture, "clocks", loc_data, POWER_REQD);
        if (Next) {
            if (arch->clocks) {
                ProcessClocks(Next, arch->clocks, loc_data);
            } else {
                /* This information still needs to be read, even if it is just
                 * thrown away.
                 */
                t_clock_arch* clocks_fake = (t_clock_arch*)vtr::calloc(1,
                                                                       sizeof(t_clock_arch));
                ProcessClocks(Next, clocks_fake, loc_data);
                free(clocks_fake->clock_inf);
                free(clocks_fake);
            }
        }
        SyncModelsPbTypes(arch, *Types, *NumTypes);
        UpdateAndCheckModels(arch);

    } catch (XmlError& e) {
        archfpga_throw(ArchFile, e.line(),
                       "%s", e.what());
    }
}

/*
 *
 *
 * File-scope function implementations
 *
 *
 */

/* Sets up the pinloc map and pin classes for the type.
 * Pins and pin classes must already be setup by SetupPinClasses */
static void SetupPinLocationsAndPinClasses(pugi::xml_node Locations,
                                           t_type_descriptor* Type,
                                           const pugiutil::loc_data& loc_data) {
    int i, j, k, Count;
    int capacity, pin_count;
    int num_class;
    const char* Prop;

    pugi::xml_node Cur;

    capacity = Type->capacity;
    if (!Locations) {
        Type->pin_location_distribution = E_SPREAD_PIN_DISTR;
    } else {
        expect_only_attributes(Locations, {"pattern"}, loc_data);

        Prop = get_attribute(Locations, "pattern", loc_data).value();
        if (strcmp(Prop, "spread") == 0) {
            Type->pin_location_distribution = E_SPREAD_PIN_DISTR;
        } else if (strcmp(Prop, "perimeter") == 0) {
            Type->pin_location_distribution = E_PERIMETER_PIN_DISTR;
        } else if (strcmp(Prop, "spread_inputs_perimeter_outputs") == 0) {
            Type->pin_location_distribution = E_SPREAD_INPUTS_PERIMETER_OUTPUTS_PIN_DISTR;
        } else if (strcmp(Prop, "custom") == 0) {
            Type->pin_location_distribution = E_CUSTOM_PIN_DISTR;
        } else {
            archfpga_throw(loc_data.filename_c_str(), loc_data.line(Locations),
                           "%s is an invalid pin location pattern.\n", Prop);
        }
    }

    /* Alloc and clear pin locations */
    Type->pinloc = (bool****)vtr::malloc(Type->width * sizeof(int***));
    for (int width = 0; width < Type->width; ++width) {
        Type->pinloc[width] = (bool***)vtr::malloc(Type->height * sizeof(int**));
        for (int height = 0; height < Type->height; ++height) {
            Type->pinloc[width][height] = (bool**)vtr::malloc(4 * sizeof(int*));
            for (e_side side : {TOP, RIGHT, BOTTOM, LEFT}) {
                Type->pinloc[width][height][side] = (bool*)vtr::malloc(Type->num_pins * sizeof(int));
                for (int pin = 0; pin < Type->num_pins; ++pin) {
                    Type->pinloc[width][height][side][pin] = false;
                }
            }
        }
    }

    Type->pin_loc_assignments = (char*****)vtr::malloc(Type->width * sizeof(char****));
    Type->num_pin_loc_assignments = (int***)vtr::malloc(Type->width * sizeof(int**));
    for (int width = 0; width < Type->width; ++width) {
        Type->pin_loc_assignments[width] = (char****)vtr::calloc(Type->height, sizeof(char***));
        Type->num_pin_loc_assignments[width] = (int**)vtr::calloc(Type->height, sizeof(int*));
        for (int height = 0; height < Type->height; ++height) {
            Type->pin_loc_assignments[width][height] = (char***)vtr::calloc(4, sizeof(char**));
            Type->num_pin_loc_assignments[width][height] = (int*)vtr::calloc(4, sizeof(int));
        }
    }

    /* Load the pin locations */
    if (Type->pin_location_distribution == E_CUSTOM_PIN_DISTR) {
        expect_only_children(Locations, {"loc"}, loc_data);
        Cur = Locations.first_child();
        std::set<std::tuple<e_side, int, int>> seen_sides;
        while (Cur) {
            check_node(Cur, "loc", loc_data);

            expect_only_attributes(Cur, {"side", "xoffset", "yoffset"}, loc_data);

            /* Get offset (ie. height) */
            int x_offset = get_attribute(Cur, "xoffset", loc_data, OPTIONAL).as_int(0);
            int y_offset = get_attribute(Cur, "yoffset", loc_data, OPTIONAL).as_int(0);

            /* Get side */
            e_side side = TOP;
            Prop = get_attribute(Cur, "side", loc_data).value();
            if (0 == strcmp(Prop, "left")) {
                side = LEFT;
            } else if (0 == strcmp(Prop, "top")) {
                side = TOP;
            } else if (0 == strcmp(Prop, "right")) {
                side = RIGHT;
            } else if (0 == strcmp(Prop, "bottom")) {
                side = BOTTOM;
            } else {
                archfpga_throw(loc_data.filename_c_str(), loc_data.line(Cur),
                               "'%s' is not a valid side.\n", Prop);
            }

            if ((x_offset < 0) || (x_offset >= Type->width)) {
                archfpga_throw(loc_data.filename_c_str(), loc_data.line(Cur),
                               "'%d' is an invalid horizontal offset for type '%s' (must be within [0, %d]).\n",
                               x_offset, Type->name, Type->width - 1);
            }
            if ((y_offset < 0) || (y_offset >= Type->height)) {
                archfpga_throw(loc_data.filename_c_str(), loc_data.line(Cur),
                               "'%d' is an invalid vertical offset for type '%s' (must be within [0, %d]).\n",
                               y_offset, Type->name, Type->height - 1);
            }

            //Check for duplicate side specifications, since the code below silently overwrites if there are duplicates
            auto side_offset = std::make_tuple(side, x_offset, y_offset);
            if (seen_sides.count(side_offset)) {
                archfpga_throw(loc_data.filename_c_str(), loc_data.line(Cur),
                               "Duplicate pin location side/offset specification."
                               " Only a single <loc> per side/xoffset/yoffset is permitted.\n");
            }
            seen_sides.insert(side_offset);

            /* Go through lists of pins */
            const std::vector<std::string> Tokens = vtr::split(Cur.child_value());
            Count = Tokens.size();
            Type->num_pin_loc_assignments[x_offset][y_offset][side] = Count;
            if (Count > 0) {
                Type->pin_loc_assignments[x_offset][y_offset][side] = (char**)vtr::calloc(Count, sizeof(char*));
                for (int pin = 0; pin < Count; ++pin) {
                    /* Store location assignment */
                    Type->pin_loc_assignments[x_offset][y_offset][side][pin] = vtr::strdup(Tokens[pin].c_str());

                    /* Advance through list of pins in this location */
                }
            }
            Cur = Cur.next_sibling(Cur.name());
        }

        //Verify that all top-level pins have had thier locations specified

        //Record all the specified pins
        std::map<std::string, std::set<int>> port_pins_with_specified_locations;
        for (int w = 0; w < Type->width; ++w) {
            for (int h = 0; h < Type->height; ++h) {
                for (e_side side : {TOP, RIGHT, BOTTOM, LEFT}) {
                    for (int itoken = 0; itoken < Type->num_pin_loc_assignments[w][h][side]; ++itoken) {
                        const char* pin_spec = Type->pin_loc_assignments[w][h][side][itoken];
                        InstPort inst_port(Type->pin_loc_assignments[w][h][side][itoken]);

                        //A pin specification should contain only the block name, and not any instace count information
                        if (inst_port.instance_low_index() != InstPort::UNSPECIFIED || inst_port.instance_high_index() != InstPort::UNSPECIFIED) {
                            archfpga_throw(loc_data.filename_c_str(), loc_data.line(Locations),
                                           "Pin location specification '%s' should not contain an instance range (should only be the block name)",
                                           pin_spec);
                        }

                        //Check that the block name matches
                        if (inst_port.instance_name() != Type->name) {
                            archfpga_throw(loc_data.filename_c_str(), loc_data.line(Locations),
                                           "Mismatched block name in pin location specification (expected '%s' was '%s')",
                                           Type->name, inst_port.instance_name().c_str());
                        }

                        int pin_low_idx = inst_port.port_low_index();
                        int pin_high_idx = inst_port.port_high_index();

                        if (pin_low_idx == InstPort::UNSPECIFIED && pin_high_idx == InstPort::UNSPECIFIED) {
                            //Empty range, so full port

                            //Find the matching pb type to get the total number of pins
                            const t_port* port = nullptr;
                            for (int iport = 0; iport < Type->pb_type->num_ports; ++iport) {
                                const t_port* tmp_port = &Type->pb_type->ports[iport];
                                if (tmp_port->name == inst_port.port_name()) {
                                    port = tmp_port;
                                    break;
                                }
                            }

                            if (port) {
                                pin_low_idx = 0;
                                pin_high_idx = port->num_pins - 1;
                            } else {
                                archfpga_throw(loc_data.filename_c_str(), loc_data.line(Locations),
                                               "Failed to find port named '%s' on block '%s'",
                                               inst_port.port_name().c_str(), Type->name);
                            }
                        }
                        VTR_ASSERT(pin_low_idx >= 0);
                        VTR_ASSERT(pin_high_idx >= 0);

                        for (int ipin = pin_low_idx; ipin <= pin_high_idx; ++ipin) {
                            //Record that the pin has it's location specified
                            port_pins_with_specified_locations[inst_port.port_name()].insert(ipin);
                        }
                    }
                }
            }
        }

        //Check for any pins missing location specs
        for (int iport = 0; iport < Type->pb_type->num_ports; ++iport) {
            const t_port* port = &Type->pb_type->ports[iport];

            for (int ipin = 0; ipin < port->num_pins; ++ipin) {
                if (!port_pins_with_specified_locations[port->name].count(ipin)) {
                    //Missing
                    archfpga_throw(loc_data.filename_c_str(), loc_data.line(Locations),
                                   "Pin '%s.%s[%d]' has no pin location specificed (a location is required for pattern=\"custom\")",
                                   Type->name, port->name, ipin);
                }
            }
        }
    } else if (Locations) {
        //Non-custom pin locations. There should be no child tags
        expect_child_node_count(Locations, 0, loc_data);
    }

    /* Setup pin classes */
    num_class = 0;
    for (i = 0; i < Type->pb_type->num_ports; i++) {
        if (Type->pb_type->ports[i].equivalent != PortEquivalence::NONE) {
            num_class += capacity;
        } else {
            num_class += capacity * Type->pb_type->ports[i].num_pins;
        }
    }
    Type->class_inf = (t_class*)vtr::calloc(num_class, sizeof(t_class));
    Type->num_class = num_class;
    Type->pin_class = (int*)vtr::malloc(Type->num_pins * sizeof(int) * capacity);
    Type->is_ignored_pin = (bool*)vtr::malloc(Type->num_pins * sizeof(bool) * capacity);
    Type->is_pin_global = (bool*)vtr::malloc(Type->num_pins * sizeof(bool) * capacity);
    for (i = 0; i < Type->num_pins * capacity; i++) {
        Type->pin_class[i] = OPEN;
        Type->is_ignored_pin[i] = true;
        Type->is_pin_global[i] = true;
    }

    pin_count = 0;

    /* Equivalent pins share the same class, non-equivalent pins belong to different pin classes */
    num_class = 0;
    for (i = 0; i < capacity; ++i) {
        for (j = 0; j < Type->pb_type->num_ports; ++j) {
            if (Type->pb_type->ports[j].equivalent != PortEquivalence::NONE) {
                Type->class_inf[num_class].num_pins = Type->pb_type->ports[j].num_pins;
                Type->class_inf[num_class].pinlist = (int*)vtr::malloc(sizeof(int) * Type->pb_type->ports[j].num_pins);
                Type->class_inf[num_class].equivalence = Type->pb_type->ports[i].equivalent;
            }

            for (k = 0; k < Type->pb_type->ports[j].num_pins; ++k) {
                if (Type->pb_type->ports[j].equivalent == PortEquivalence::NONE) {
                    Type->class_inf[num_class].num_pins = 1;
                    Type->class_inf[num_class].pinlist = (int*)vtr::malloc(sizeof(int) * 1);
                    Type->class_inf[num_class].pinlist[0] = pin_count;
                } else {
                    Type->class_inf[num_class].pinlist[k] = pin_count;
                }

                if (Type->pb_type->ports[j].type == IN_PORT) {
                    Type->class_inf[num_class].type = RECEIVER;
                } else {
                    VTR_ASSERT(Type->pb_type->ports[j].type == OUT_PORT);
                    Type->class_inf[num_class].type = DRIVER;
                }
                Type->pin_class[pin_count] = num_class;
                // clock pins and other specified global ports are initially specified
                // as ignored pins (i.e. connections are not created in the rr_graph and
                // nets connected to the port are ignored as well).
                Type->is_ignored_pin[pin_count] = Type->pb_type->ports[j].is_clock || Type->pb_type->ports[j].is_non_clock_global;
                // clock pins and other specified global ports are flaged as global
                Type->is_pin_global[pin_count] = Type->pb_type->ports[j].is_clock || Type->pb_type->ports[j].is_non_clock_global;
                pin_count++;

                if (Type->pb_type->ports[j].equivalent == PortEquivalence::NONE) {
                    num_class++;
                }
            }
            if (Type->pb_type->ports[j].equivalent != PortEquivalence::NONE) {
                num_class++;
            }
        }
    }
    VTR_ASSERT(num_class == Type->num_class);
    VTR_ASSERT(pin_count == Type->num_pins);
}

static void ProcessPinToPinAnnotations(pugi::xml_node Parent,
                                       t_pin_to_pin_annotation* annotation,
                                       t_pb_type* parent_pb_type,
                                       const pugiutil::loc_data& loc_data) {
    int i = 0;
    const char* Prop;

    if (get_attribute(Parent, "max", loc_data, OPTIONAL).as_string(nullptr)) {
        i++;
    }
    if (get_attribute(Parent, "min", loc_data, OPTIONAL).as_string(nullptr)) {
        i++;
    }
    if (get_attribute(Parent, "type", loc_data, OPTIONAL).as_string(nullptr)) {
        i++;
    }
    if (get_attribute(Parent, "value", loc_data, OPTIONAL).as_string(nullptr)) {
        i++;
    }
    if (0 == strcmp(Parent.name(), "C_constant")
        || 0 == strcmp(Parent.name(), "C_matrix")
        || 0 == strcmp(Parent.name(), "pack_pattern")) {
        i = 1;
    }

    annotation->num_value_prop_pairs = i;
    annotation->prop = (int*)vtr::calloc(i, sizeof(int));
    annotation->value = (char**)vtr::calloc(i, sizeof(char*));
    annotation->line_num = loc_data.line(Parent);
    /* Todo: This is slow, I should use a case lookup */
    i = 0;
    if (0 == strcmp(Parent.name(), "delay_constant")) {
        annotation->type = E_ANNOT_PIN_TO_PIN_DELAY;
        annotation->format = E_ANNOT_PIN_TO_PIN_CONSTANT;
        Prop = get_attribute(Parent, "max", loc_data, OPTIONAL).as_string(nullptr);
        if (Prop) {
            annotation->prop[i] = (int)E_ANNOT_PIN_TO_PIN_DELAY_MAX;
            annotation->value[i] = vtr::strdup(Prop);
            i++;
        }
        Prop = get_attribute(Parent, "min", loc_data, OPTIONAL).as_string(nullptr);
        if (Prop) {
            annotation->prop[i] = (int)E_ANNOT_PIN_TO_PIN_DELAY_MIN;
            annotation->value[i] = vtr::strdup(Prop);
            i++;
        }
        Prop = get_attribute(Parent, "in_port", loc_data).value();
        annotation->input_pins = vtr::strdup(Prop);

        Prop = get_attribute(Parent, "out_port", loc_data).value();
        annotation->output_pins = vtr::strdup(Prop);

    } else if (0 == strcmp(Parent.name(), "delay_matrix")) {
        annotation->type = E_ANNOT_PIN_TO_PIN_DELAY;
        annotation->format = E_ANNOT_PIN_TO_PIN_MATRIX;
        Prop = get_attribute(Parent, "type", loc_data).value();
        annotation->value[i] = vtr::strdup(Parent.child_value());

        if (0 == strcmp(Prop, "max")) {
            annotation->prop[i] = (int)E_ANNOT_PIN_TO_PIN_DELAY_MAX;
        } else {
            VTR_ASSERT(0 == strcmp(Prop, "min"));
            annotation->prop[i] = (int)E_ANNOT_PIN_TO_PIN_DELAY_MIN;
        }

        i++;
        Prop = get_attribute(Parent, "in_port", loc_data).value();
        annotation->input_pins = vtr::strdup(Prop);

        Prop = get_attribute(Parent, "out_port", loc_data).value();
        annotation->output_pins = vtr::strdup(Prop);

    } else if (0 == strcmp(Parent.name(), "C_constant")) {
        annotation->type = E_ANNOT_PIN_TO_PIN_CAPACITANCE;
        annotation->format = E_ANNOT_PIN_TO_PIN_CONSTANT;
        Prop = get_attribute(Parent, "C", loc_data).value();
        annotation->value[i] = vtr::strdup(Prop);
        annotation->prop[i] = (int)E_ANNOT_PIN_TO_PIN_CAPACITANCE_C;
        i++;

        Prop = get_attribute(Parent, "in_port", loc_data, OPTIONAL).as_string(nullptr);
        annotation->input_pins = vtr::strdup(Prop);

        Prop = get_attribute(Parent, "out_port", loc_data, OPTIONAL).as_string(nullptr);
        annotation->output_pins = vtr::strdup(Prop);
        VTR_ASSERT(annotation->output_pins != nullptr || annotation->input_pins != nullptr);

    } else if (0 == strcmp(Parent.name(), "C_matrix")) {
        annotation->type = E_ANNOT_PIN_TO_PIN_CAPACITANCE;
        annotation->format = E_ANNOT_PIN_TO_PIN_MATRIX;
        annotation->value[i] = vtr::strdup(Parent.child_value());
        annotation->prop[i] = (int)E_ANNOT_PIN_TO_PIN_CAPACITANCE_C;
        i++;

        Prop = get_attribute(Parent, "in_port", loc_data, OPTIONAL).as_string(nullptr);
        annotation->input_pins = vtr::strdup(Prop);

        Prop = get_attribute(Parent, "out_port", loc_data, OPTIONAL).as_string(nullptr);
        annotation->output_pins = vtr::strdup(Prop);
        VTR_ASSERT(annotation->output_pins != nullptr || annotation->input_pins != nullptr);

    } else if (0 == strcmp(Parent.name(), "T_setup")) {
        annotation->type = E_ANNOT_PIN_TO_PIN_DELAY;
        annotation->format = E_ANNOT_PIN_TO_PIN_CONSTANT;
        Prop = get_attribute(Parent, "value", loc_data).value();
        annotation->prop[i] = (int)E_ANNOT_PIN_TO_PIN_DELAY_TSETUP;
        annotation->value[i] = vtr::strdup(Prop);

        i++;
        Prop = get_attribute(Parent, "port", loc_data).value();
        annotation->input_pins = vtr::strdup(Prop);

        Prop = get_attribute(Parent, "clock", loc_data).value();
        annotation->clock = vtr::strdup(Prop);

        primitives_annotation_clock_match(annotation, parent_pb_type);

    } else if (0 == strcmp(Parent.name(), "T_clock_to_Q")) {
        annotation->type = E_ANNOT_PIN_TO_PIN_DELAY;
        annotation->format = E_ANNOT_PIN_TO_PIN_CONSTANT;
        Prop = get_attribute(Parent, "max", loc_data, OPTIONAL).as_string(nullptr);

        bool found_min_max_attrib = false;
        if (Prop) {
            annotation->prop[i] = (int)E_ANNOT_PIN_TO_PIN_DELAY_CLOCK_TO_Q_MAX;
            annotation->value[i] = vtr::strdup(Prop);
            i++;
            found_min_max_attrib = true;
        }
        Prop = get_attribute(Parent, "min", loc_data, OPTIONAL).as_string(nullptr);
        if (Prop) {
            annotation->prop[i] = (int)E_ANNOT_PIN_TO_PIN_DELAY_CLOCK_TO_Q_MIN;
            annotation->value[i] = vtr::strdup(Prop);
            i++;
            found_min_max_attrib = true;
        }

        if (!found_min_max_attrib) {
            archfpga_throw(loc_data.filename_c_str(), loc_data.line(Parent),
                           "Failed to find either 'max' or 'min' attribute required for <%s> in <%s>",
                           Parent.name(), Parent.parent().name());
        }

        Prop = get_attribute(Parent, "port", loc_data).value();
        annotation->input_pins = vtr::strdup(Prop);

        Prop = get_attribute(Parent, "clock", loc_data).value();
        annotation->clock = vtr::strdup(Prop);

        primitives_annotation_clock_match(annotation, parent_pb_type);

    } else if (0 == strcmp(Parent.name(), "T_hold")) {
        annotation->type = E_ANNOT_PIN_TO_PIN_DELAY;
        annotation->format = E_ANNOT_PIN_TO_PIN_CONSTANT;
        Prop = get_attribute(Parent, "value", loc_data).value();
        annotation->prop[i] = (int)E_ANNOT_PIN_TO_PIN_DELAY_THOLD;
        annotation->value[i] = vtr::strdup(Prop);
        i++;

        Prop = get_attribute(Parent, "port", loc_data).value();
        annotation->input_pins = vtr::strdup(Prop);

        Prop = get_attribute(Parent, "clock", loc_data).value();
        annotation->clock = vtr::strdup(Prop);

        primitives_annotation_clock_match(annotation, parent_pb_type);

    } else if (0 == strcmp(Parent.name(), "pack_pattern")) {
        annotation->type = E_ANNOT_PIN_TO_PIN_PACK_PATTERN;
        annotation->format = E_ANNOT_PIN_TO_PIN_CONSTANT;
        Prop = get_attribute(Parent, "name", loc_data).value();
        annotation->prop[i] = (int)E_ANNOT_PIN_TO_PIN_PACK_PATTERN_NAME;
        annotation->value[i] = vtr::strdup(Prop);
        i++;

        Prop = get_attribute(Parent, "in_port", loc_data).value();
        annotation->input_pins = vtr::strdup(Prop);

        Prop = get_attribute(Parent, "out_port", loc_data).value();
        annotation->output_pins = vtr::strdup(Prop);

    } else {
        archfpga_throw(loc_data.filename_c_str(), loc_data.line(Parent),
                       "Unknown port type %s in %s in %s", Parent.name(),
                       Parent.parent().name(), Parent.parent().parent().name());
    }
    VTR_ASSERT(i == annotation->num_value_prop_pairs);
}

static void ProcessPb_TypePowerPinToggle(pugi::xml_node parent, t_pb_type* pb_type, const pugiutil::loc_data& loc_data) {
    pugi::xml_node cur;
    const char* prop;
    t_port* port;
    int high, low;

    cur = get_first_child(parent, "port", loc_data, OPTIONAL);
    while (cur) {
        prop = get_attribute(cur, "name", loc_data).value();

        port = findPortByName(prop, pb_type, &high, &low);
        if (!port) {
            archfpga_throw(loc_data.filename_c_str(), loc_data.line(cur),
                           "Could not find port '%s' needed for energy per toggle.",
                           prop);
        }
        if (high != port->num_pins - 1 || low != 0) {
            archfpga_throw(loc_data.filename_c_str(), loc_data.line(cur),
                           "Pin-toggle does not support pin indices (%s)", prop);
        }

        if (port->port_power->pin_toggle_initialized) {
            archfpga_throw(loc_data.filename_c_str(), loc_data.line(cur),
                           "Duplicate pin-toggle energy for port '%s'", port->name);
        }
        port->port_power->pin_toggle_initialized = true;

        /* Get energy per toggle */
        port->port_power->energy_per_toggle = get_attribute(cur,
                                                            "energy_per_toggle", loc_data)
                                                  .as_float(0.);

        /* Get scaled by factor */
        bool reverse_scaled = false;
        prop = get_attribute(cur, "scaled_by_static_prob", loc_data, OPTIONAL).as_string(nullptr);
        if (!prop) {
            prop = get_attribute(cur, "scaled_by_static_prob_n", loc_data, OPTIONAL).as_string(nullptr);
            if (prop) {
                reverse_scaled = true;
            }
        }

        if (prop) {
            port->port_power->scaled_by_port = findPortByName(prop, pb_type,
                                                              &high, &low);
            if (high != low) {
                archfpga_throw(loc_data.filename_c_str(), loc_data.line(cur),
                               "Pin-toggle 'scaled_by_static_prob' must be a single pin (%s)",
                               prop);
            }
            port->port_power->scaled_by_port_pin_idx = high;
            port->port_power->reverse_scaled = reverse_scaled;
        }

        cur = cur.next_sibling(cur.name());
    }
}

static void ProcessPb_TypePower(pugi::xml_node Parent, t_pb_type* pb_type, const pugiutil::loc_data& loc_data) {
    pugi::xml_node cur, child;
    bool require_dynamic_absolute = false;
    bool require_static_absolute = false;
    bool require_dynamic_C_internal = false;

    cur = get_first_child(Parent, "power", loc_data, OPTIONAL);
    if (!cur) {
        return;
    }

    switch (pb_type->pb_type_power->estimation_method) {
        case POWER_METHOD_TOGGLE_PINS:
            ProcessPb_TypePowerPinToggle(cur, pb_type, loc_data);
            require_static_absolute = true;
            break;
        case POWER_METHOD_C_INTERNAL:
            require_dynamic_C_internal = true;
            require_static_absolute = true;
            break;
        case POWER_METHOD_ABSOLUTE:
            require_dynamic_absolute = true;
            require_static_absolute = true;
            break;
        default:
            break;
    }

    if (require_static_absolute) {
        child = get_single_child(cur, "static_power", loc_data);
        pb_type->pb_type_power->absolute_power_per_instance.leakage = get_attribute(child, "power_per_instance", loc_data).as_float(0.);
    }

    if (require_dynamic_absolute) {
        child = get_single_child(cur, "dynamic_power", loc_data);
        pb_type->pb_type_power->absolute_power_per_instance.dynamic = get_attribute(child, "power_per_instance", loc_data).as_float(0.);
    }

    if (require_dynamic_C_internal) {
        child = get_single_child(cur, "dynamic_power", loc_data);
        pb_type->pb_type_power->C_internal = get_attribute(child,
                                                           "C_internal", loc_data)
                                                 .as_float(0.);
    }
}

static void ProcessPb_TypePowerEstMethod(pugi::xml_node Parent, t_pb_type* pb_type, const pugiutil::loc_data& loc_data) {
    pugi::xml_node cur;
    const char* prop;

    e_power_estimation_method parent_power_method;

    prop = nullptr;

    cur = get_first_child(Parent, "power", loc_data, OPTIONAL);
    if (cur) {
        prop = get_attribute(cur, "method", loc_data, OPTIONAL).as_string(nullptr);
    }

    if (pb_type->parent_mode && pb_type->parent_mode->parent_pb_type) {
        parent_power_method = pb_type->parent_mode->parent_pb_type->pb_type_power->estimation_method;
    } else {
        parent_power_method = POWER_METHOD_AUTO_SIZES;
    }

    if (!prop) {
        /* default method is auto-size */
        pb_type->pb_type_power->estimation_method = power_method_inherited(parent_power_method);
    } else if (strcmp(prop, "auto-size") == 0) {
        pb_type->pb_type_power->estimation_method = POWER_METHOD_AUTO_SIZES;
    } else if (strcmp(prop, "specify-size") == 0) {
        pb_type->pb_type_power->estimation_method = POWER_METHOD_SPECIFY_SIZES;
    } else if (strcmp(prop, "pin-toggle") == 0) {
        pb_type->pb_type_power->estimation_method = POWER_METHOD_TOGGLE_PINS;
    } else if (strcmp(prop, "c-internal") == 0) {
        pb_type->pb_type_power->estimation_method = POWER_METHOD_C_INTERNAL;
    } else if (strcmp(prop, "absolute") == 0) {
        pb_type->pb_type_power->estimation_method = POWER_METHOD_ABSOLUTE;
    } else if (strcmp(prop, "ignore") == 0) {
        pb_type->pb_type_power->estimation_method = POWER_METHOD_IGNORE;
    } else if (strcmp(prop, "sum-of-children") == 0) {
        pb_type->pb_type_power->estimation_method = POWER_METHOD_SUM_OF_CHILDREN;
    } else {
        archfpga_throw(loc_data.filename_c_str(), loc_data.line(cur),
                       "Invalid power estimation method for pb_type '%s'",
                       pb_type->name);
    }
}

/* Takes in a pb_type, allocates and loads data for it and recurses downwards */
static void ProcessPb_Type(pugi::xml_node Parent, t_pb_type* pb_type, t_mode* mode, const bool timing_enabled, const t_arch& arch, const pugiutil::loc_data& loc_data) {
    int num_ports, i, j, k, num_annotations;
    const char* Prop;
    pugi::xml_node Cur;

    bool is_root_pb_type = !(mode != nullptr && mode->parent_pb_type != nullptr);
    bool is_leaf_pb_type = bool(get_attribute(Parent, "blif_model", loc_data, OPTIONAL));

    std::vector<std::string> children_to_expect = {"input", "output", "clock", "mode", "power", "metadata"};
    if (!is_leaf_pb_type) {
        //Non-leafs may have a model/pb_type children
        children_to_expect.push_back("model");
        children_to_expect.push_back("pb_type");
        children_to_expect.push_back("interconnect");

        if (is_root_pb_type) {
            VTR_ASSERT(!is_leaf_pb_type);
            //Top level pb_type's may also have the following tag types
            children_to_expect.push_back("fc");
            children_to_expect.push_back("pinlocations");
            children_to_expect.push_back("switchblock_locations");
        }
    } else {
        VTR_ASSERT(is_leaf_pb_type);
        VTR_ASSERT(!is_root_pb_type);

        //Leaf pb_type's may also have the following tag types
        children_to_expect.push_back("T_setup");
        children_to_expect.push_back("T_hold");
        children_to_expect.push_back("T_clock_to_Q");
        children_to_expect.push_back("delay_constant");
        children_to_expect.push_back("delay_matrix");
    }

    //Sanity check contained tags
    expect_only_children(Parent, children_to_expect, loc_data);

    char* class_name;
    /* STL maps for checking various duplicate names */
    map<string, int> pb_port_names;
    map<string, int> mode_names;
    pair<map<string, int>::iterator, bool> ret_pb_ports;
    pair<map<string, int>::iterator, bool> ret_mode_names;
    int num_in_ports, num_out_ports, num_clock_ports;
    int num_delay_constant, num_delay_matrix, num_C_constant, num_C_matrix,
        num_T_setup, num_T_cq, num_T_hold;

    pb_type->parent_mode = mode;
    if (mode != nullptr && mode->parent_pb_type != nullptr) {
        pb_type->depth = mode->parent_pb_type->depth + 1;
        Prop = get_attribute(Parent, "name", loc_data).value();
        pb_type->name = vtr::strdup(Prop);
    } else {
        pb_type->depth = 0;
        /* same name as type */
    }

    Prop = get_attribute(Parent, "blif_model", loc_data, OPTIONAL).as_string(nullptr);
    pb_type->blif_model = vtr::strdup(Prop);

    pb_type->class_type = UNKNOWN_CLASS;
    Prop = get_attribute(Parent, "class", loc_data, OPTIONAL).as_string(nullptr);
    class_name = vtr::strdup(Prop);

    if (class_name) {
        if (0 == strcmp(class_name, "lut")) {
            pb_type->class_type = LUT_CLASS;
        } else if (0 == strcmp(class_name, "flipflop")) {
            pb_type->class_type = LATCH_CLASS;
        } else if (0 == strcmp(class_name, "memory")) {
            pb_type->class_type = MEMORY_CLASS;
        } else {
            archfpga_throw(loc_data.filename_c_str(), loc_data.line(Parent),
                           "Unknown class '%s' in pb_type '%s'\n", class_name,
                           pb_type->name);
        }
        free(class_name);
    }

    if (mode == nullptr) {
        pb_type->num_pb = 1;
    } else {
        pb_type->num_pb = get_attribute(Parent, "num_pb", loc_data).as_int(0);
    }

    VTR_ASSERT(pb_type->num_pb > 0);
    num_ports = num_in_ports = num_out_ports = num_clock_ports = 0;
    num_in_ports = count_children(Parent, "input", loc_data, OPTIONAL);
    num_out_ports = count_children(Parent, "output", loc_data, OPTIONAL);
    num_clock_ports = count_children(Parent, "clock", loc_data, OPTIONAL);
    num_ports = num_in_ports + num_out_ports + num_clock_ports;
    pb_type->ports = (t_port*)vtr::calloc(num_ports, sizeof(t_port));
    pb_type->num_ports = num_ports;

    /* Enforce VPR's definition of LUT/FF by checking number of ports */
    if (pb_type->class_type == LUT_CLASS
        || pb_type->class_type == LATCH_CLASS) {
        if (num_in_ports != 1 || num_out_ports != 1) {
            archfpga_throw(loc_data.filename_c_str(), loc_data.line(Parent),
                           "%s primitives must contain exactly one input port and one output port."
                           "Found '%d' input port(s) and '%d' output port(s) for '%s'",
                           (pb_type->class_type == LUT_CLASS) ? "LUT" : "Latch",
                           num_in_ports, num_out_ports, pb_type->name);
        }
    }

    /* Initialize Power Structure */
    pb_type->pb_type_power = (t_pb_type_power*)vtr::calloc(1,
                                                           sizeof(t_pb_type_power));
    ProcessPb_TypePowerEstMethod(Parent, pb_type, loc_data);

    /* process ports */
    j = 0;
    for (i = 0; i < 3; i++) {
        if (i == 0) {
            k = 0;
            Cur = get_first_child(Parent, "input", loc_data, OPTIONAL);
        } else if (i == 1) {
            k = 0;
            Cur = get_first_child(Parent, "output", loc_data, OPTIONAL);
        } else {
            k = 0;
            Cur = get_first_child(Parent, "clock", loc_data, OPTIONAL);
        }
        while (Cur) {
            pb_type->ports[j].parent_pb_type = pb_type;
            pb_type->ports[j].index = j;
            pb_type->ports[j].port_index_by_type = k;
            ProcessPb_TypePort(Cur, &pb_type->ports[j],
                               pb_type->pb_type_power->estimation_method, is_root_pb_type, loc_data);

            //Check port name duplicates
            ret_pb_ports = pb_port_names.insert(pair<string, int>(pb_type->ports[j].name, 0));
            if (!ret_pb_ports.second) {
                archfpga_throw(loc_data.filename_c_str(), loc_data.line(Cur),
                               "Duplicate port names in pb_type '%s': port '%s'\n",
                               pb_type->name, pb_type->ports[j].name);
            }

            /* get next iteration */
            j++;
            k++;
            Cur = Cur.next_sibling(Cur.name());
        }
    }

    VTR_ASSERT(j == num_ports);

    /* Count stats on the number of each type of pin */
    pb_type->num_clock_pins = pb_type->num_input_pins = pb_type->num_output_pins = 0;
    for (i = 0; i < pb_type->num_ports; i++) {
        if (pb_type->ports[i].type == IN_PORT
            && pb_type->ports[i].is_clock == false) {
            pb_type->num_input_pins += pb_type->ports[i].num_pins;
        } else if (pb_type->ports[i].type == OUT_PORT) {
            pb_type->num_output_pins += pb_type->ports[i].num_pins;
        } else {
            VTR_ASSERT(pb_type->ports[i].is_clock
                       && pb_type->ports[i].type == IN_PORT);
            pb_type->num_clock_pins += pb_type->ports[i].num_pins;
        }
    }

    //Warn that max_internal_delay is no longer supported
    //TODO: eventually remove
    try {
        expect_child_node_count(Parent, "max_internal_delay", 0, loc_data);
    } catch (XmlError& e) {
        std::string msg = e.what();
        msg += ". <max_internal_delay> has been replaced with <delay_constant>/<delay_matrix> between sequential primitive ports.";
        msg += " Please upgrade your architecture file.";
        archfpga_throw(e.filename().c_str(), e.line(), msg.c_str());
    }

    pb_type->annotations = nullptr;
    pb_type->num_annotations = 0;
    i = 0;
    /* Determine if this is a leaf or container pb_type */
    if (pb_type->blif_model != nullptr) {
        /* Process delay and capacitance annotations */
        num_annotations = 0;
        num_delay_constant = count_children(Parent, "delay_constant", loc_data, OPTIONAL);
        num_delay_matrix = count_children(Parent, "delay_matrix", loc_data, OPTIONAL);
        num_C_constant = count_children(Parent, "C_constant", loc_data, OPTIONAL);
        num_C_matrix = count_children(Parent, "C_matrix", loc_data, OPTIONAL);
        num_T_setup = count_children(Parent, "T_setup", loc_data, OPTIONAL);
        num_T_cq = count_children(Parent, "T_clock_to_Q", loc_data, OPTIONAL);
        num_T_hold = count_children(Parent, "T_hold", loc_data, OPTIONAL);
        num_annotations = num_delay_constant + num_delay_matrix + num_C_constant
                          + num_C_matrix + num_T_setup + num_T_cq + num_T_hold;

        pb_type->annotations = (t_pin_to_pin_annotation*)vtr::calloc(num_annotations, sizeof(t_pin_to_pin_annotation));
        pb_type->num_annotations = num_annotations;

        j = 0;
        for (i = 0; i < 7; i++) {
            if (i == 0) {
                Cur = get_first_child(Parent, "delay_constant", loc_data, OPTIONAL);
            } else if (i == 1) {
                Cur = get_first_child(Parent, "delay_matrix", loc_data, OPTIONAL);
            } else if (i == 2) {
                Cur = get_first_child(Parent, "C_constant", loc_data, OPTIONAL);
            } else if (i == 3) {
                Cur = get_first_child(Parent, "C_matrix", loc_data, OPTIONAL);
            } else if (i == 4) {
                Cur = get_first_child(Parent, "T_setup", loc_data, OPTIONAL);
            } else if (i == 5) {
                Cur = get_first_child(Parent, "T_clock_to_Q", loc_data, OPTIONAL);
            } else if (i == 6) {
                Cur = get_first_child(Parent, "T_hold", loc_data, OPTIONAL);
            }
            while (Cur) {
                ProcessPinToPinAnnotations(Cur, &pb_type->annotations[j],
                                           pb_type, loc_data);

                /* get next iteration */
                j++;
                Cur = Cur.next_sibling(Cur.name());
            }
        }
        VTR_ASSERT(j == num_annotations);

        if (timing_enabled) {
            check_leaf_pb_model_timing_consistency(pb_type, arch);
        }

        /* leaf pb_type, if special known class, then read class lib otherwise treat as primitive */
        if (pb_type->class_type == LUT_CLASS) {
            ProcessLutClass(pb_type);
        } else if (pb_type->class_type == MEMORY_CLASS) {
            ProcessMemoryClass(pb_type);
        } else {
            /* other leaf pb_type do not have modes */
            pb_type->num_modes = 0;
            VTR_ASSERT(count_children(Parent, "mode", loc_data, OPTIONAL) == 0);
        }
    } else {
        /* container pb_type, process modes */
        VTR_ASSERT(pb_type->class_type == UNKNOWN_CLASS);
        pb_type->num_modes = count_children(Parent, "mode", loc_data, OPTIONAL);
        pb_type->pb_type_power->leakage_default_mode = 0;

        if (pb_type->num_modes == 0) {
            /* The pb_type operates in an implied one mode */
            pb_type->num_modes = 1;
            pb_type->modes = new t_mode[pb_type->num_modes];
            pb_type->modes[i].parent_pb_type = pb_type;
            pb_type->modes[i].index = i;
            ProcessMode(Parent, &pb_type->modes[i], timing_enabled, arch, loc_data);
            i++;
        } else {
            pb_type->modes = new t_mode[pb_type->num_modes];

            Cur = get_first_child(Parent, "mode", loc_data);
            while (Cur != nullptr) {
                if (0 == strcmp(Cur.name(), "mode")) {
                    pb_type->modes[i].parent_pb_type = pb_type;
                    pb_type->modes[i].index = i;
                    ProcessMode(Cur, &pb_type->modes[i], timing_enabled, arch, loc_data);

                    ret_mode_names = mode_names.insert(pair<string, int>(pb_type->modes[i].name, 0));
                    if (!ret_mode_names.second) {
                        archfpga_throw(loc_data.filename_c_str(), loc_data.line(Cur),
                                       "Duplicate mode name: '%s' in pb_type '%s'.\n",
                                       pb_type->modes[i].name, pb_type->name);
                    }

                    /* get next iteration */
                    i++;
                    Cur = Cur.next_sibling(Cur.name());
                }
            }
        }
        VTR_ASSERT(i == pb_type->num_modes);
    }

    pb_port_names.clear();
    mode_names.clear();

    pb_type->meta = ProcessMetadata(Parent, loc_data);
    ProcessPb_TypePower(Parent, pb_type, loc_data);
}

static void ProcessPb_TypePort_Power(pugi::xml_node Parent, t_port* port, e_power_estimation_method power_method, const pugiutil::loc_data& loc_data) {
    pugi::xml_node cur;
    const char* prop;
    bool wire_defined = false;

    port->port_power = (t_port_power*)vtr::calloc(1, sizeof(t_port_power));

    //Defaults
    if (power_method == POWER_METHOD_AUTO_SIZES) {
        port->port_power->wire_type = POWER_WIRE_TYPE_AUTO;
        port->port_power->buffer_type = POWER_BUFFER_TYPE_AUTO;
    } else if (power_method == POWER_METHOD_SPECIFY_SIZES) {
        port->port_power->wire_type = POWER_WIRE_TYPE_IGNORED;
        port->port_power->buffer_type = POWER_BUFFER_TYPE_NONE;
    }

    cur = get_single_child(Parent, "power", loc_data, OPTIONAL);

    if (cur) {
        /* Wire capacitance */

        /* Absolute C provided */
        prop = get_attribute(cur, "wire_capacitance", loc_data, OPTIONAL).as_string(nullptr);
        if (prop) {
            if (!(power_method == POWER_METHOD_AUTO_SIZES
                  || power_method == POWER_METHOD_SPECIFY_SIZES)) {
                archfpga_throw(loc_data.filename_c_str(), loc_data.line(cur),
                               "Wire capacitance defined for port '%s'.  This is an invalid option for the parent pb_type '%s' power estimation method.",
                               port->name, port->parent_pb_type->name);
            } else {
                wire_defined = true;
                port->port_power->wire_type = POWER_WIRE_TYPE_C;
                port->port_power->wire.C = (float)atof(prop);
            }
        }

        /* Wire absolute length provided */
        prop = get_attribute(cur, "wire_length", loc_data, OPTIONAL).as_string(nullptr);
        if (prop) {
            if (!(power_method == POWER_METHOD_AUTO_SIZES
                  || power_method == POWER_METHOD_SPECIFY_SIZES)) {
                archfpga_throw(loc_data.filename_c_str(), loc_data.line(cur),
                               "Wire length defined for port '%s'.  This is an invalid option for the parent pb_type '%s' power estimation method.",
                               port->name, port->parent_pb_type->name);
            } else if (wire_defined) {
                archfpga_throw(loc_data.filename_c_str(), loc_data.line(cur),
                               "Multiple wire properties defined for port '%s', pb_type '%s'.",
                               port->name, port->parent_pb_type->name);
            } else if (strcmp(prop, "auto") == 0) {
                wire_defined = true;
                port->port_power->wire_type = POWER_WIRE_TYPE_AUTO;
            } else {
                wire_defined = true;
                port->port_power->wire_type = POWER_WIRE_TYPE_ABSOLUTE_LENGTH;
                port->port_power->wire.absolute_length = (float)atof(prop);
            }
        }

        /* Wire relative length provided */
        prop = get_attribute(cur, "wire_relative_length", loc_data, OPTIONAL).as_string(nullptr);
        if (prop) {
            if (!(power_method == POWER_METHOD_AUTO_SIZES
                  || power_method == POWER_METHOD_SPECIFY_SIZES)) {
                archfpga_throw(loc_data.filename_c_str(), loc_data.line(cur),
                               "Wire relative length defined for port '%s'.  This is an invalid option for the parent pb_type '%s' power estimation method.",
                               port->name, port->parent_pb_type->name);
            } else if (wire_defined) {
                archfpga_throw(loc_data.filename_c_str(), loc_data.line(cur),
                               "Multiple wire properties defined for port '%s', pb_type '%s'.",
                               port->name, port->parent_pb_type->name);
            } else {
                wire_defined = true;
                port->port_power->wire_type = POWER_WIRE_TYPE_RELATIVE_LENGTH;
                port->port_power->wire.relative_length = (float)atof(prop);
            }
        }

        /* Buffer Size */
        prop = get_attribute(cur, "buffer_size", loc_data, OPTIONAL).as_string(nullptr);
        if (prop) {
            if (!(power_method == POWER_METHOD_AUTO_SIZES
                  || power_method == POWER_METHOD_SPECIFY_SIZES)) {
                archfpga_throw(loc_data.filename_c_str(), loc_data.line(cur),
                               "Buffer size defined for port '%s'.  This is an invalid option for the parent pb_type '%s' power estimation method.",
                               port->name, port->parent_pb_type->name);
            } else if (strcmp(prop, "auto") == 0) {
                port->port_power->buffer_type = POWER_BUFFER_TYPE_AUTO;
            } else {
                port->port_power->buffer_type = POWER_BUFFER_TYPE_ABSOLUTE_SIZE;
                port->port_power->buffer_size = (float)atof(prop);
            }
        }
    }
}

static void ProcessPb_TypePort(pugi::xml_node Parent, t_port* port, e_power_estimation_method power_method, const bool is_root_pb_type, const pugiutil::loc_data& loc_data) {
    std::vector<std::string> expected_attributes = {"name", "num_pins", "port_class"};
    if (is_root_pb_type) {
        expected_attributes.push_back("equivalent");

        if (Parent.name() == "input"s || Parent.name() == "clock"s) {
            expected_attributes.push_back("is_non_clock_global");
        }
    }

    expect_only_attributes(Parent, expected_attributes, loc_data);

    const char* Prop;
    Prop = get_attribute(Parent, "name", loc_data).value();
    port->name = vtr::strdup(Prop);

    Prop = get_attribute(Parent, "port_class", loc_data, OPTIONAL).as_string(nullptr);
    port->port_class = vtr::strdup(Prop);

    Prop = get_attribute(Parent, "equivalent", loc_data, OPTIONAL).as_string(nullptr);
    if (Prop) {
        if (Prop == "none"s) {
            port->equivalent = PortEquivalence::NONE;
        } else if (Prop == "full"s) {
            port->equivalent = PortEquivalence::FULL;
        } else if (Prop == "instance"s) {
            if (Parent.name() == "output"s) {
                port->equivalent = PortEquivalence::INSTANCE;
            } else {
                archfpga_throw(loc_data.filename_c_str(), loc_data.line(Parent),
                               "Invalid pin equivalence '%s' for %s port.", Prop, Parent.name());
            }
        } else {
            archfpga_throw(loc_data.filename_c_str(), loc_data.line(Parent),
                           "Invalid pin equivalence '%s'.", Prop);
        }
    }
    port->num_pins = get_attribute(Parent, "num_pins", loc_data).as_int(0);
    port->is_non_clock_global = get_attribute(Parent,
                                              "is_non_clock_global", loc_data, OPTIONAL)
                                    .as_bool(false);

    if (port->num_pins <= 0) {
        archfpga_throw(loc_data.filename_c_str(), loc_data.line(Parent),
                       "Invalid number of pins %d for %s port.", port->num_pins, Parent.name());
    }

    if (0 == strcmp(Parent.name(), "input")) {
        port->type = IN_PORT;
        port->is_clock = false;

        /* Check if LUT/FF port class is lut_in/D */
        if (port->parent_pb_type->class_type == LUT_CLASS) {
            if ((!port->port_class) || strcmp("lut_in", port->port_class)) {
                archfpga_throw(loc_data.filename_c_str(), loc_data.line(Parent),
                               "Inputs to LUT primitives must have a port class named "
                               "as \"lut_in\".");
            }
        } else if (port->parent_pb_type->class_type == LATCH_CLASS) {
            if ((!port->port_class) || strcmp("D", port->port_class)) {
                archfpga_throw(loc_data.filename_c_str(), loc_data.line(Parent),
                               "Input to flipflop primitives must have a port class named "
                               "as \"D\".");
            }
            /* Only allow one input pin for FF's */
            if (port->num_pins != 1) {
                archfpga_throw(loc_data.filename_c_str(), loc_data.line(Parent),
                               "Input port of flipflop primitives must have exactly one pin. "
                               "Found %d.",
                               port->num_pins);
            }
        }

    } else if (0 == strcmp(Parent.name(), "output")) {
        port->type = OUT_PORT;
        port->is_clock = false;

        /* Check if LUT/FF port class is lut_out/Q */
        if (port->parent_pb_type->class_type == LUT_CLASS) {
            if ((!port->port_class) || strcmp("lut_out", port->port_class)) {
                archfpga_throw(loc_data.filename_c_str(), loc_data.line(Parent),
                               "Output to LUT primitives must have a port class named "
                               "as \"lut_in\".");
            }
            /* Only allow one output pin for LUT's */
            if (port->num_pins != 1) {
                archfpga_throw(loc_data.filename_c_str(), loc_data.line(Parent),
                               "Output port of LUT primitives must have exactly one pin. "
                               "Found %d.",
                               port->num_pins);
            }
        } else if (port->parent_pb_type->class_type == LATCH_CLASS) {
            if ((!port->port_class) || strcmp("Q", port->port_class)) {
                archfpga_throw(loc_data.filename_c_str(), loc_data.line(Parent),
                               "Output to flipflop primitives must have a port class named "
                               "as \"D\".");
            }
            /* Only allow one output pin for FF's */
            if (port->num_pins != 1) {
                archfpga_throw(loc_data.filename_c_str(), loc_data.line(Parent),
                               "Output port of flipflop primitives must have exactly one pin. "
                               "Found %d.",
                               port->num_pins);
            }
        }
    } else if (0 == strcmp(Parent.name(), "clock")) {
        port->type = IN_PORT;
        port->is_clock = true;
        if (port->is_non_clock_global == true) {
            archfpga_throw(loc_data.filename_c_str(), loc_data.line(Parent),
                           "Port %s cannot be both a clock and a non-clock simultaneously\n",
                           Parent.name());
        }

        if (port->parent_pb_type->class_type == LATCH_CLASS) {
            if ((!port->port_class) || strcmp("clock", port->port_class)) {
                archfpga_throw(loc_data.filename_c_str(), loc_data.line(Parent),
                               "Clock to flipflop primitives must have a port class named "
                               "as \"clock\".");
            }
            /* Only allow one output pin for FF's */
            if (port->num_pins != 1) {
                archfpga_throw(loc_data.filename_c_str(), loc_data.line(Parent),
                               "Clock port of flipflop primitives must have exactly one pin. "
                               "Found %d.",
                               port->num_pins);
            }
        }
    } else {
        archfpga_throw(loc_data.filename_c_str(), loc_data.line(Parent),
                       "Unknown port type %s", Parent.name());
    }

    ProcessPb_TypePort_Power(Parent, port, power_method, loc_data);
}

static void ProcessInterconnect(pugi::xml_node Parent, t_mode* mode, const pugiutil::loc_data& loc_data) {
    int num_interconnect = 0;
    int num_complete, num_direct, num_mux;
    int i, j, k, L_index, num_annotations;
    int num_delay_constant, num_delay_matrix, num_C_constant, num_C_matrix,
        num_pack_pattern;
    const char* Prop;
    pugi::xml_node Cur;
    pugi::xml_node Cur2;

    map<string, int> interc_names;
    pair<map<string, int>::iterator, bool> ret_interc_names;

    num_complete = num_direct = num_mux = 0;
    num_complete = count_children(Parent, "complete", loc_data, OPTIONAL);
    num_direct = count_children(Parent, "direct", loc_data, OPTIONAL);
    num_mux = count_children(Parent, "mux", loc_data, OPTIONAL);
    num_interconnect = num_complete + num_direct + num_mux;

    mode->num_interconnect = num_interconnect;
    mode->interconnect = new t_interconnect[num_interconnect];

    i = 0;
    for (L_index = 0; L_index < 3; L_index++) {
        if (L_index == 0) {
            Cur = get_first_child(Parent, "complete", loc_data, OPTIONAL);
        } else if (L_index == 1) {
            Cur = get_first_child(Parent, "direct", loc_data, OPTIONAL);
        } else {
            Cur = get_first_child(Parent, "mux", loc_data, OPTIONAL);
        }
        while (Cur != nullptr) {
            if (0 == strcmp(Cur.name(), "complete")) {
                mode->interconnect[i].type = COMPLETE_INTERC;
            } else if (0 == strcmp(Cur.name(), "direct")) {
                mode->interconnect[i].type = DIRECT_INTERC;
            } else {
                VTR_ASSERT(0 == strcmp(Cur.name(), "mux"));
                mode->interconnect[i].type = MUX_INTERC;
            }

            mode->interconnect[i].line_num = loc_data.line(Cur);

            mode->interconnect[i].parent_mode_index = mode->index;
            mode->interconnect[i].parent_mode = mode;

            Prop = get_attribute(Cur, "input", loc_data).value();
            mode->interconnect[i].input_string = vtr::strdup(Prop);

            Prop = get_attribute(Cur, "output", loc_data).value();
            mode->interconnect[i].output_string = vtr::strdup(Prop);

            Prop = get_attribute(Cur, "name", loc_data).value();
            mode->interconnect[i].name = vtr::strdup(Prop);
            mode->interconnect[i].meta = ProcessMetadata(Cur, loc_data);

            ret_interc_names = interc_names.insert(pair<string, int>(mode->interconnect[i].name, 0));
            if (!ret_interc_names.second) {
                archfpga_throw(loc_data.filename_c_str(), loc_data.line(Cur),
                               "Duplicate interconnect name: '%s' in mode: '%s'.\n",
                               mode->interconnect[i].name, mode->name);
            }

            /* Process delay and capacitance annotations */
            num_annotations = 0;
            num_delay_constant = count_children(Cur, "delay_constant", loc_data, OPTIONAL);
            num_delay_matrix = count_children(Cur, "delay_matrix", loc_data, OPTIONAL);
            num_C_constant = count_children(Cur, "C_constant", loc_data, OPTIONAL);
            num_C_matrix = count_children(Cur, "C_matrix", loc_data, OPTIONAL);
            num_pack_pattern = count_children(Cur, "pack_pattern", loc_data, OPTIONAL);
            num_annotations = num_delay_constant + num_delay_matrix
                              + num_C_constant + num_C_matrix + num_pack_pattern;

            mode->interconnect[i].annotations = (t_pin_to_pin_annotation*)vtr::calloc(num_annotations,
                                                                                      sizeof(t_pin_to_pin_annotation));
            mode->interconnect[i].num_annotations = num_annotations;

            k = 0;
            for (j = 0; j < 5; j++) {
                if (j == 0) {
                    Cur2 = get_first_child(Cur, "delay_constant", loc_data, OPTIONAL);
                } else if (j == 1) {
                    Cur2 = get_first_child(Cur, "delay_matrix", loc_data, OPTIONAL);
                } else if (j == 2) {
                    Cur2 = get_first_child(Cur, "C_constant", loc_data, OPTIONAL);
                } else if (j == 3) {
                    Cur2 = get_first_child(Cur, "C_matrix", loc_data, OPTIONAL);
                } else if (j == 4) {
                    Cur2 = get_first_child(Cur, "pack_pattern", loc_data, OPTIONAL);
                }
                while (Cur2 != nullptr) {
                    ProcessPinToPinAnnotations(Cur2,
                                               &(mode->interconnect[i].annotations[k]), nullptr, loc_data);

                    /* get next iteration */
                    k++;
                    Cur2 = Cur2.next_sibling(Cur2.name());
                }
            }
            VTR_ASSERT(k == num_annotations);

            /* Power */
            mode->interconnect[i].interconnect_power = (t_interconnect_power*)vtr::calloc(1,
                                                                                          sizeof(t_interconnect_power));
            mode->interconnect[i].interconnect_power->port_info_initialized = false;

            /* get next iteration */
            Cur = Cur.next_sibling(Cur.name());
            i++;
        }
    }

    interc_names.clear();
    VTR_ASSERT(i == num_interconnect);
}

static void ProcessMode(pugi::xml_node Parent, t_mode* mode, const bool timing_enabled, const t_arch& arch, const pugiutil::loc_data& loc_data) {
    int i;
    const char* Prop;
    pugi::xml_node Cur;
    map<string, int> pb_type_names;
    pair<map<string, int>::iterator, bool> ret_pb_types;

    if (0 == strcmp(Parent.name(), "pb_type")) {
        /* implied mode */
        mode->name = vtr::strdup("default");
    } else {
        Prop = get_attribute(Parent, "name", loc_data).value();
        mode->name = vtr::strdup(Prop);
    }

    mode->num_pb_type_children = count_children(Parent, "pb_type", loc_data, OPTIONAL);
    if (mode->num_pb_type_children > 0) {
        mode->pb_type_children = new t_pb_type[mode->num_pb_type_children];

        i = 0;
        Cur = get_first_child(Parent, "pb_type", loc_data);
        while (Cur != nullptr) {
            if (0 == strcmp(Cur.name(), "pb_type")) {
                ProcessPb_Type(Cur, &mode->pb_type_children[i], mode, timing_enabled, arch, loc_data);

                ret_pb_types = pb_type_names.insert(pair<string, int>(mode->pb_type_children[i].name, 0));
                if (!ret_pb_types.second) {
                    archfpga_throw(loc_data.filename_c_str(), loc_data.line(Cur),
                                   "Duplicate pb_type name: '%s' in mode: '%s'.\n",
                                   mode->pb_type_children[i].name, mode->name);
                }

                /* get next iteration */
                i++;
                Cur = Cur.next_sibling(Cur.name());
            }
        }
    } else {
        mode->pb_type_children = nullptr;
    }

    /* Allocate power structure */
    mode->mode_power = (t_mode_power*)vtr::calloc(1, sizeof(t_mode_power));

    mode->meta = ProcessMetadata(Parent, loc_data);

    /* Clear STL map used for duplicate checks */
    pb_type_names.clear();

    Cur = get_single_child(Parent, "interconnect", loc_data);
    ProcessInterconnect(Cur, mode, loc_data);
}

static t_metadata_dict ProcessMetadata(pugi::xml_node Parent,
                                       const pugiutil::loc_data& loc_data) {
    //	<metadata>
    //	  <meta>CLBLL_L_</meta>
    //	</metadata>
    t_metadata_dict data;
    auto metadata = get_single_child(Parent, "metadata", loc_data, OPTIONAL);
    if (metadata) {
        auto meta_tag = get_first_child(metadata, "meta", loc_data);
        while (meta_tag) {
            std::string key = get_attribute(meta_tag, "name", loc_data).as_string();

            auto value = meta_tag.child_value();
            data.add(key, value);
            meta_tag = meta_tag.next_sibling(meta_tag.name());
        }
    }
    return data;
}

static void Process_Fc_Values(pugi::xml_node Node, t_default_fc_spec& spec, const pugiutil::loc_data& loc_data) {
    spec.specified = true;

    /* Load the default fc_in */
    auto default_fc_in_attrib = get_attribute(Node, "in_type", loc_data);
    spec.in_value_type = string_to_fc_value_type(default_fc_in_attrib.value(), Node, loc_data);

    auto in_val_attrib = get_attribute(Node, "in_val", loc_data);
    spec.in_value = vtr::atof(in_val_attrib.value());

    /* Load the default fc_out */
    auto default_fc_out_attrib = get_attribute(Node, "out_type", loc_data);
    spec.out_value_type = string_to_fc_value_type(default_fc_out_attrib.value(), Node, loc_data);

    auto out_val_attrib = get_attribute(Node, "out_val", loc_data);
    spec.out_value = vtr::atof(out_val_attrib.value());
}

/* Takes in the node ptr for the 'fc' elements and initializes
 * the appropriate fields of type. */
static void Process_Fc(pugi::xml_node Node, t_type_descriptor* Type, std::vector<t_segment_inf>& segments, const t_default_fc_spec& arch_def_fc, const pugiutil::loc_data& loc_data) {
    std::vector<t_fc_override> fc_overrides;
    t_default_fc_spec def_fc_spec;
    if (Node) {
        /* Load the default Fc values from the node */
        Process_Fc_Values(Node, def_fc_spec, loc_data);
        /* Load any <fc_override/> tags */
        for (auto child_node : Node.children()) {
            t_fc_override fc_override = Process_Fc_override(child_node, loc_data);
            fc_overrides.push_back(fc_override);
        }
    } else {
        /* Use the default value, if available */
        if (!arch_def_fc.specified) {
            archfpga_throw(loc_data.filename_c_str(), loc_data.line(Node),
                           "<pb_type> is missing child <fc>, and no <default_fc> specified in architecture\n");
        }
        def_fc_spec = arch_def_fc;
    }

    /* Go through all the port/segment combinations and create the (potentially
     * overriden) pin/seg Fc specifications */
    const t_pb_type* pb_type = Type->pb_type;
    int pins_per_capacity_instance = Type->num_pins / Type->capacity;
    for (size_t iseg = 0; iseg < segments.size(); ++iseg) {
        for (int icapacity = 0; icapacity < Type->capacity; ++icapacity) {
            //If capacity > 0, we need t offset the block index by the number of pins per instance
            //this ensures that all pins have an Fc specification
            int iblk_pin = icapacity * pins_per_capacity_instance;

            for (int iport = 0; iport < pb_type->num_ports; ++iport) {
                const t_port* port = &pb_type->ports[iport];

                t_fc_specification fc_spec;

                fc_spec.seg_index = iseg;

                //Apply type and defaults
                if (port->type == IN_PORT) {
                    fc_spec.fc_type = e_fc_type::IN;
                    fc_spec.fc_value_type = def_fc_spec.in_value_type;
                    fc_spec.fc_value = def_fc_spec.in_value;
                } else {
                    VTR_ASSERT(port->type == OUT_PORT);
                    fc_spec.fc_type = e_fc_type::OUT;
                    fc_spec.fc_value_type = def_fc_spec.out_value_type;
                    fc_spec.fc_value = def_fc_spec.out_value;
                }

                //Apply any matching overrides
                bool default_overriden = false;
                for (const auto& fc_override : fc_overrides) {
                    bool apply_override = false;
                    if (!fc_override.port_name.empty() && !fc_override.seg_name.empty()) {
                        //Both port and seg names are specified require exact match on both
                        if (fc_override.port_name == port->name && fc_override.seg_name == segments[iseg].name) {
                            apply_override = true;
                        }

                    } else if (!fc_override.port_name.empty()) {
                        VTR_ASSERT(fc_override.seg_name.empty());
                        //Only the port name specified, require it to match
                        if (fc_override.port_name == port->name) {
                            apply_override = true;
                        }
                    } else {
                        VTR_ASSERT(!fc_override.seg_name.empty());
                        VTR_ASSERT(fc_override.port_name.empty());
                        //Only the seg name specified, require it to match
                        if (fc_override.seg_name == segments[iseg].name) {
                            apply_override = true;
                        }
                    }

                    if (apply_override) {
                        //Exact match, or partial match to either port or seg name
                        // Note that we continue searching, this ensures that the last matching override (in file order)
                        // is applied last

                        if (default_overriden) {
                            //Warn if multiple overrides match
                            VTR_LOGF_WARN(loc_data.filename_c_str(), loc_data.line(Node), "Multiple matching Fc overrides found; the last will be applied\n");
                        }

                        fc_spec.fc_value_type = fc_override.fc_value_type;
                        fc_spec.fc_value = fc_override.fc_value;

                        default_overriden = true;
                    }
                }

                //Add all the pins from this port
                for (int iport_pin = 0; iport_pin < port->num_pins; ++iport_pin) {
                    //XXX: this assumes that iterating through the pb_type ports
                    //     in order yields the block pin order
                    fc_spec.pins.push_back(iblk_pin);
                    ++iblk_pin;
                }

                Type->fc_specs.push_back(fc_spec);
            }
        }
    }
}

static t_fc_override Process_Fc_override(pugi::xml_node node, const pugiutil::loc_data& loc_data) {
    if (node.name() != std::string("fc_override")) {
        archfpga_throw(loc_data.filename_c_str(), loc_data.line(node),
                       "Unexpeted node of type '%s' (expected optional 'fc_override')",
                       node.name());
    }

    t_fc_override fc_override;

    expect_child_node_count(node, 0, loc_data);

    bool seen_fc_type = false;
    bool seen_fc_value = false;
    bool seen_port_or_seg = false;
    for (auto attrib : node.attributes()) {
        if (attrib.name() == std::string("port_name")) {
            fc_override.port_name = attrib.value();
            seen_port_or_seg |= true;
        } else if (attrib.name() == std::string("segment_name")) {
            fc_override.seg_name = attrib.value();
            seen_port_or_seg |= true;
        } else if (attrib.name() == std::string("fc_type")) {
            fc_override.fc_value_type = string_to_fc_value_type(attrib.value(), node, loc_data);
            seen_fc_type = true;
        } else if (attrib.name() == std::string("fc_val")) {
            fc_override.fc_value = vtr::atof(attrib.value());
            seen_fc_value = true;
        } else {
            archfpga_throw(loc_data.filename_c_str(), loc_data.line(node),
                           "Unexpected attribute '%s'", attrib.name());
        }
    }

    if (!seen_fc_type) {
        archfpga_throw(loc_data.filename_c_str(), loc_data.line(node),
                       "Missing expected attribute 'fc_type'");
    }

    if (!seen_fc_value) {
        archfpga_throw(loc_data.filename_c_str(), loc_data.line(node),
                       "Missing expected attribute 'fc_value'");
    }

    if (!seen_port_or_seg) {
        archfpga_throw(loc_data.filename_c_str(), loc_data.line(node),
                       "Missing expected attribute(s) 'port_name' and/or 'segment_name'");
    }

    return fc_override;
}

static e_fc_value_type string_to_fc_value_type(const std::string& str, pugi::xml_node node, const pugiutil::loc_data& loc_data) {
    e_fc_value_type fc_value_type = e_fc_value_type::FRACTIONAL;

    if (str == "frac") {
        fc_value_type = e_fc_value_type::FRACTIONAL;
    } else if (str == "abs") {
        fc_value_type = e_fc_value_type::ABSOLUTE;
    } else {
        archfpga_throw(loc_data.filename_c_str(), loc_data.line(node),
                       "Invalid fc_type '%s'. Must be 'abs' or 'frac'.\n",
                       str.c_str());
    }

    return fc_value_type;
}

//Process any custom switchblock locations
static void ProcessSwitchblockLocations(pugi::xml_node switchblock_locations, t_type_descriptor* type, const t_arch& arch, const pugiutil::loc_data& loc_data) {
    VTR_ASSERT(type);

    expect_only_attributes(switchblock_locations, {"pattern", "internal_switch"}, loc_data);

    std::string pattern = get_attribute(switchblock_locations, "pattern", loc_data, OPTIONAL).as_string("external_full_internal_straight");

    //Initialize the location specs
    size_t width = type->width;
    size_t height = type->height;
    type->switchblock_locations = vtr::Matrix<e_sb_type>({{width, height}}, e_sb_type::NONE);
    type->switchblock_switch_overrides = vtr::Matrix<int>({{width, height}}, DEFAULT_SWITCH);

    if (pattern == "custom") {
        expect_only_attributes(switchblock_locations, {"pattern"}, loc_data);

        //Load a custom pattern specified with <sb_loc> tags
        expect_only_children(switchblock_locations, {"sb_loc"}, loc_data); //Only sb_loc child tags

        //Default to no SBs unless specified
        type->switchblock_locations.fill(e_sb_type::NONE);

        //Track which locations have been assigned to detect overlaps
        auto assigned_locs = vtr::Matrix<bool>({{width, height}}, false);

        for (pugi::xml_node sb_loc : switchblock_locations.children("sb_loc")) {
            expect_only_attributes(sb_loc, {"type", "xoffset", "yoffset", "switch_override"}, loc_data);

            //Determine the type
            std::string sb_type_str = get_attribute(sb_loc, "type", loc_data, OPTIONAL).as_string("full");
            e_sb_type sb_type = e_sb_type::FULL;
            if (sb_type_str == "none") {
                sb_type = e_sb_type::NONE;
            } else if (sb_type_str == "horizontal") {
                sb_type = e_sb_type::HORIZONTAL;
            } else if (sb_type_str == "vertical") {
                sb_type = e_sb_type::VERTICAL;
            } else if (sb_type_str == "turns") {
                sb_type = e_sb_type::TURNS;
            } else if (sb_type_str == "straight") {
                sb_type = e_sb_type::STRAIGHT;
            } else if (sb_type_str == "full") {
                sb_type = e_sb_type::FULL;
            } else {
                archfpga_throw(loc_data.filename_c_str(), loc_data.line(sb_loc),
                               "Invalid <sb_loc> 'type' attribute '%s'\n",
                               sb_type_str.c_str());
            }

            //Determine the switch type
            int sb_switch_override = DEFAULT_SWITCH;

            auto sb_switch_override_attr = get_attribute(sb_loc, "switch_override", loc_data, OPTIONAL);
            if (sb_switch_override_attr) {
                std::string sb_switch_override_str = sb_switch_override_attr.as_string();
                //Use the specified switch
                sb_switch_override = find_switch_by_name(arch, sb_switch_override_str);

                if (sb_switch_override == OPEN) {
                    archfpga_throw(loc_data.filename_c_str(), loc_data.line(switchblock_locations),
                                   "Invalid <sb_loc> 'switch_override' attribute '%s' (no matching switch named '%s' found)\n",
                                   sb_switch_override_str.c_str(), sb_switch_override_str.c_str());
                }
            }

            //Get the horizontal offset
            size_t xoffset = get_attribute(sb_loc, "xoffset", loc_data, OPTIONAL).as_uint(0);
            if (xoffset > width - 1) {
                archfpga_throw(loc_data.filename_c_str(), loc_data.line(sb_loc),
                               "Invalid <sb_loc> 'xoffset' attribute '%zu' (must be in range [%d,%d])\n",
                               xoffset, 0, width - 1);
            }

            //Get the vertical offset
            size_t yoffset = get_attribute(sb_loc, "yoffset", loc_data, OPTIONAL).as_uint(0);
            if (yoffset > height - 1) {
                archfpga_throw(loc_data.filename_c_str(), loc_data.line(sb_loc),
                               "Invalid <sb_loc> 'yoffset' attribute '%zu' (must be in range [%d,%d])\n",
                               yoffset, 0, height - 1);
            }

            //Check if this location has already been set
            if (assigned_locs[xoffset][yoffset]) {
                archfpga_throw(loc_data.filename_c_str(), loc_data.line(sb_loc),
                               "Duplicate <sb_loc> specifications at xoffset=%zu yoffset=%zu\n",
                               xoffset, yoffset);
            }

            //Set the custom sb location and type
            type->switchblock_locations[xoffset][yoffset] = sb_type;
            type->switchblock_switch_overrides[xoffset][yoffset] = sb_switch_override;
            assigned_locs[xoffset][yoffset] = true; //Mark the location as set for error detection
        }
    } else { //Non-custom patterns
        //Initialize defaults
        int internal_switch = DEFAULT_SWITCH;
        int external_switch = DEFAULT_SWITCH;
        e_sb_type internal_type = e_sb_type::FULL;
        e_sb_type external_type = e_sb_type::FULL;

        //Determine any internal switch override
        auto internal_switch_attr = get_attribute(switchblock_locations, "internal_switch", loc_data, OPTIONAL);
        if (internal_switch_attr) {
            std::string internal_switch_name = internal_switch_attr.as_string();
            //Use the specified switch
            internal_switch = find_switch_by_name(arch, internal_switch_name);

            if (internal_switch == OPEN) {
                archfpga_throw(loc_data.filename_c_str(), loc_data.line(switchblock_locations),
                               "Invalid <switchblock_locations> 'internal_switch' attribute '%s' (no matching switch named '%s' found)\n",
                               internal_switch_name.c_str(), internal_switch_name.c_str());
            }
        }

        //Identify switch block types
        if (pattern == "all") {
            internal_type = e_sb_type::FULL;
            external_type = e_sb_type::FULL;

        } else if (pattern == "external") {
            internal_type = e_sb_type::NONE;
            external_type = e_sb_type::FULL;

        } else if (pattern == "internal") {
            internal_type = e_sb_type::FULL;
            external_type = e_sb_type::NONE;

        } else if (pattern == "external_full_internal_straight") {
            internal_type = e_sb_type::STRAIGHT;
            external_type = e_sb_type::FULL;

        } else if (pattern == "none") {
            internal_type = e_sb_type::NONE;
            external_type = e_sb_type::NONE;

        } else {
            archfpga_throw(loc_data.filename_c_str(), loc_data.line(switchblock_locations),
                           "Invalid <switchblock_locations> 'pattern' attribute '%s'\n",
                           pattern.c_str());
        }

        //Fill in all locations (sets internal)
        type->switchblock_locations.fill(internal_type);
        type->switchblock_switch_overrides.fill(internal_switch);

        //Fill in top edge external
        size_t yoffset = height - 1;
        for (size_t xoffset = 0; xoffset < width; ++xoffset) {
            type->switchblock_locations[xoffset][yoffset] = external_type;
            type->switchblock_switch_overrides[xoffset][yoffset] = external_switch;
        }

        //Fill in right edge external
        size_t xoffset = width - 1;
        for (yoffset = 0; yoffset < height; ++yoffset) {
            type->switchblock_locations[xoffset][yoffset] = external_type;
            type->switchblock_switch_overrides[xoffset][yoffset] = external_switch;
        }
    }
}

/* Thie processes attributes of the 'type' tag */
static void ProcessComplexBlockProps(pugi::xml_node Node, t_type_descriptor* Type, const pugiutil::loc_data& loc_data) {
    const char* Prop;

    expect_only_attributes(Node, {"name", "capacity", "width", "height", "area"}, loc_data);

    /* Load type name */
    Prop = get_attribute(Node, "name", loc_data).value();
    Type->name = vtr::strdup(Prop);

    /* Load properties */
    Type->capacity = get_attribute(Node, "capacity", loc_data, OPTIONAL).as_uint(1); /* TODO: Any block with capacity > 1 that is not I/O has not been tested, must test */
    Type->width = get_attribute(Node, "width", loc_data, OPTIONAL).as_uint(1);
    Type->height = get_attribute(Node, "height", loc_data, OPTIONAL).as_uint(1);
    Type->area = get_attribute(Node, "area", loc_data, OPTIONAL).as_float(UNDEFINED);

    if (atof(Prop) < 0) {
        archfpga_throw(loc_data.filename_c_str(), loc_data.line(Node),
                       "Area for type %s must be non-negative\n", Type->name);
    }
}

/* Takes in node pointing to <models> and loads all the
 * child type objects.  */
static void ProcessModels(pugi::xml_node Node, t_arch* arch, const pugiutil::loc_data& loc_data) {
    pugi::xml_node p;
    t_model* temp;
    int L_index;
    /* std::maps for checking duplicates */
    map<string, int> model_name_map;
    pair<map<string, int>::iterator, bool> ret_map_name;

    L_index = NUM_MODELS_IN_LIBRARY;

    arch->models = nullptr;
    for (pugi::xml_node model : Node.children()) {
        //Process each model
        if (model.name() != std::string("model")) {
            bad_tag(model, loc_data, Node, {"model"});
        }

        temp = new t_model;
        temp->index = L_index;
        L_index++;

        //Process the <model> tag attributes
        for (pugi::xml_attribute attr : model.attributes()) {
            if (attr.name() != std::string("name")) {
                bad_attribute(attr, model, loc_data);
            } else {
                VTR_ASSERT(attr.name() == std::string("name"));

                if (!temp->name) {
                    //First name attr. seen
                    temp->name = vtr::strdup(attr.value());
                } else {
                    //Duplicate name
                    archfpga_throw(loc_data.filename_c_str(), loc_data.line(model),
                                   "Duplicate 'name' attribute on <model> tag.");
                }
            }
        }

        /* Try insert new model, check if already exist at the same time */
        ret_map_name = model_name_map.insert(pair<string, int>(temp->name, 0));
        if (!ret_map_name.second) {
            archfpga_throw(loc_data.filename_c_str(), loc_data.line(model),
                           "Duplicate model name: '%s'.\n", temp->name);
        }

        //Process the ports
        std::set<std::string> port_names;
        for (pugi::xml_node port_group : model.children()) {
            if (port_group.name() == std::string("input_ports")) {
                ProcessModelPorts(port_group, temp, port_names, loc_data);
            } else if (port_group.name() == std::string("output_ports")) {
                ProcessModelPorts(port_group, temp, port_names, loc_data);
            } else {
                bad_tag(port_group, loc_data, model, {"input_ports", "output_ports"});
            }
        }

        //Sanity check the model
        check_model_clocks(model, loc_data, temp);
        check_model_combinational_sinks(model, loc_data, temp);
        warn_model_missing_timing(model, loc_data, temp);

        //Add the model
        temp->next = arch->models;
        arch->models = temp;
    }
    return;
}

static void ProcessModelPorts(pugi::xml_node port_group, t_model* model, std::set<std::string>& port_names, const pugiutil::loc_data& loc_data) {
    for (pugi::xml_attribute attr : port_group.attributes()) {
        bad_attribute(attr, port_group, loc_data);
    }

    enum PORTS dir = ERR_PORT;
    if (port_group.name() == std::string("input_ports")) {
        dir = IN_PORT;
    } else {
        VTR_ASSERT(port_group.name() == std::string("output_ports"));
        dir = OUT_PORT;
    }

    //Process each port
    for (pugi::xml_node port : port_group.children()) {
        //Should only be ports
        if (port.name() != std::string("port")) {
            bad_tag(port, loc_data, port_group, {"port"});
        }

        //Ports should have no children
        for (pugi::xml_node port_child : port.children()) {
            bad_tag(port_child, loc_data, port);
        }

        t_model_ports* model_port = new t_model_ports;

        model_port->dir = dir;

        //Process the attributes of each port
        for (pugi::xml_attribute attr : port.attributes()) {
            if (attr.name() == std::string("name")) {
                model_port->name = vtr::strdup(attr.value());

            } else if (attr.name() == std::string("is_clock")) {
                model_port->is_clock = attribute_to_bool(port, attr, loc_data);

            } else if (attr.name() == std::string("is_non_clock_global")) {
                model_port->is_non_clock_global = attribute_to_bool(port, attr, loc_data);

            } else if (attr.name() == std::string("clock")) {
                model_port->clock = std::string(attr.value());

            } else if (attr.name() == std::string("combinational_sink_ports")) {
                model_port->combinational_sink_ports = vtr::split(attr.value());

            } else {
                bad_attribute(attr, port, loc_data);
            }
        }

        //Sanity checks
        if (model_port->is_clock == true && model_port->is_non_clock_global == true) {
            archfpga_throw(loc_data.filename_c_str(), loc_data.line(port),
                           "Model port '%s' cannot be both a clock and a non-clock signal simultaneously", model_port->name);
        }

        if (port_names.count(model_port->name)) {
            archfpga_throw(loc_data.filename_c_str(), loc_data.line(port),
                           "Duplicate model port named '%s'", model_port->name);
        }

        if (dir == OUT_PORT && !model_port->combinational_sink_ports.empty()) {
            archfpga_throw(loc_data.filename_c_str(), loc_data.line(port),
                           "Model output ports can not have combinational sink ports");
        }

        //Add the port
        if (dir == IN_PORT) {
            model_port->next = model->inputs;
            model->inputs = model_port;

        } else {
            VTR_ASSERT(dir == OUT_PORT);

            model_port->next = model->outputs;
            model->outputs = model_port;
        }
    }
}

static void ProcessLayout(pugi::xml_node layout_tag, t_arch* arch, const pugiutil::loc_data& loc_data) {
    VTR_ASSERT(layout_tag.name() == std::string("layout"));

    //Expect no attributes on <layout>
    expect_only_attributes(layout_tag, {}, loc_data);

    //Count the number of <auto_layout> or <fixed_layout> tags
    size_t auto_layout_cnt = 0;
    size_t fixed_layout_cnt = 0;
    for (auto layout_type_tag : layout_tag.children()) {
        if (layout_type_tag.name() == std::string("auto_layout")) {
            ++auto_layout_cnt;
        } else if (layout_type_tag.name() == std::string("fixed_layout")) {
            ++fixed_layout_cnt;
        } else {
            archfpga_throw(loc_data.filename_c_str(), loc_data.line(layout_type_tag),
                           "Unexpected tag type '<%s>', expected '<auto_layout>' or '<fixed_layout>'", layout_type_tag.name());
        }
    }

    if (auto_layout_cnt == 0 && fixed_layout_cnt == 0) {
        archfpga_throw(loc_data.filename_c_str(), loc_data.line(layout_tag),
                       "Expected either an <auto_layout> or <fixed_layout> tag");
    }
    if (auto_layout_cnt > 1) {
        archfpga_throw(loc_data.filename_c_str(), loc_data.line(layout_tag),
                       "Expected at most one <auto_layout> tag");
    }
    VTR_ASSERT_MSG(auto_layout_cnt == 0 || auto_layout_cnt == 1, "<auto_layout> may appear at most once");

    for (auto layout_type_tag : layout_tag.children()) {
        t_grid_def grid_def = ProcessGridLayout(layout_type_tag, loc_data);

        arch->grid_layouts.emplace_back(std::move(grid_def));
    }
}

static t_grid_def ProcessGridLayout(pugi::xml_node layout_type_tag, const pugiutil::loc_data& loc_data) {
    t_grid_def grid_def;

    //Determine the grid specification type
    if (layout_type_tag.name() == std::string("auto_layout")) {
        expect_only_attributes(layout_type_tag, {"aspect_ratio"}, loc_data);

        grid_def.grid_type = GridDefType::AUTO;

        grid_def.aspect_ratio = get_attribute(layout_type_tag, "aspect_ratio", loc_data, OPTIONAL).as_float(1.);
        grid_def.name = "auto";

    } else if (layout_type_tag.name() == std::string("fixed_layout")) {
        expect_only_attributes(layout_type_tag, {"width", "height", "name"}, loc_data);

        grid_def.grid_type = GridDefType::FIXED;
        grid_def.width = get_attribute(layout_type_tag, "width", loc_data).as_int();
        grid_def.height = get_attribute(layout_type_tag, "height", loc_data).as_int();
        std::string name = get_attribute(layout_type_tag, "name", loc_data).value();

        if (name == "auto") {
            //We name <auto_layout> as 'auto', so don't allow a user to specify it
            archfpga_throw(loc_data.filename_c_str(), loc_data.line(layout_type_tag),
                           "The name '%s' is reserved for auto-sized layouts; please choose another name");
        }
        grid_def.name = name;

    } else {
        archfpga_throw(loc_data.filename_c_str(), loc_data.line(layout_type_tag),
                       "Unexpected tag '<%s>'. Expected '<auto_layout>' or '<fixed_layout>'.",
                       layout_type_tag.name());
    }

    //Process all the block location specifications
    for (auto loc_spec_tag : layout_type_tag.children()) {
        auto loc_type = loc_spec_tag.name();
        auto type_name = get_attribute(loc_spec_tag, "type", loc_data).value();
        int priority = get_attribute(loc_spec_tag, "priority", loc_data).as_int();
        t_metadata_dict meta = ProcessMetadata(loc_spec_tag, loc_data);

        if (loc_type == std::string("perimeter")) {
            expect_only_attributes(loc_spec_tag, {"type", "priority"}, loc_data);

            //The edges
            t_grid_loc_def left_edge(type_name, priority); //Including corners
            left_edge.x.start_expr = "0";
            left_edge.x.end_expr = "0";
            left_edge.y.start_expr = "0";
            left_edge.y.end_expr = "H - 1";

            t_grid_loc_def right_edge(type_name, priority); //Including corners
            right_edge.x.start_expr = "W - 1";
            right_edge.x.end_expr = "W - 1";
            right_edge.y.start_expr = "0";
            right_edge.y.end_expr = "H - 1";

            t_grid_loc_def bottom_edge(type_name, priority); //Exclucing corners
            bottom_edge.x.start_expr = "1";
            bottom_edge.x.end_expr = "W - 2";
            bottom_edge.y.start_expr = "0";
            bottom_edge.y.end_expr = "0";

            t_grid_loc_def top_edge(type_name, priority); //Excluding corners
            top_edge.x.start_expr = "1";
            top_edge.x.end_expr = "W - 2";
            top_edge.y.start_expr = "H - 1";
            top_edge.y.end_expr = "H - 1";

            left_edge.owned_meta = std::make_unique<t_metadata_dict>(meta);
            left_edge.meta = left_edge.owned_meta.get();
            right_edge.meta = left_edge.owned_meta.get();
            top_edge.meta = left_edge.owned_meta.get();
            bottom_edge.meta = left_edge.owned_meta.get();

            grid_def.loc_defs.emplace_back(std::move(left_edge));
            grid_def.loc_defs.emplace_back(std::move(right_edge));
            grid_def.loc_defs.emplace_back(std::move(top_edge));
            grid_def.loc_defs.emplace_back(std::move(bottom_edge));

        } else if (loc_type == std::string("corners")) {
            expect_only_attributes(loc_spec_tag, {"type", "priority"}, loc_data);

            //The corners
            t_grid_loc_def bottom_left(type_name, priority);
            bottom_left.x.start_expr = "0";
            bottom_left.x.end_expr = "0";
            bottom_left.y.start_expr = "0";
            bottom_left.y.end_expr = "0";

            t_grid_loc_def top_left(type_name, priority);
            top_left.x.start_expr = "0";
            top_left.x.end_expr = "0";
            top_left.y.start_expr = "H-1";
            top_left.y.end_expr = "H-1";

            t_grid_loc_def bottom_right(type_name, priority);
            bottom_right.x.start_expr = "W-1";
            bottom_right.x.end_expr = "W-1";
            bottom_right.y.start_expr = "0";
            bottom_right.y.end_expr = "0";

            t_grid_loc_def top_right(type_name, priority);
            top_right.x.start_expr = "W-1";
            top_right.x.end_expr = "W-1";
            top_right.y.start_expr = "H-1";
            top_right.y.end_expr = "H-1";

            bottom_left.owned_meta = std::make_unique<t_metadata_dict>(meta);
            bottom_left.meta = bottom_left.owned_meta.get();
            top_left.meta = bottom_left.owned_meta.get();
            bottom_right.meta = bottom_left.owned_meta.get();
            top_right.meta = bottom_left.owned_meta.get();

            grid_def.loc_defs.emplace_back(std::move(bottom_left));
            grid_def.loc_defs.emplace_back(std::move(top_left));
            grid_def.loc_defs.emplace_back(std::move(bottom_right));
            grid_def.loc_defs.emplace_back(std::move(top_right));

        } else if (loc_type == std::string("fill")) {
            expect_only_attributes(loc_spec_tag, {"type", "priority"}, loc_data);

            t_grid_loc_def fill(type_name, priority);
            fill.x.start_expr = "0";
            fill.x.end_expr = "W - 1";
            fill.y.start_expr = "0";
            fill.y.end_expr = "H - 1";

            fill.owned_meta = std::make_unique<t_metadata_dict>(meta);
            fill.meta = fill.owned_meta.get();

            grid_def.loc_defs.emplace_back(std::move(fill));

        } else if (loc_type == std::string("single")) {
            expect_only_attributes(loc_spec_tag, {"type", "priority", "x", "y"}, loc_data);

            t_grid_loc_def single(type_name, priority);
            single.x.start_expr = get_attribute(loc_spec_tag, "x", loc_data).value();
            single.y.start_expr = get_attribute(loc_spec_tag, "y", loc_data).value();
            single.x.end_expr = single.x.start_expr + " + w - 1";
            single.y.end_expr = single.y.start_expr + " + h - 1";

            single.owned_meta = std::make_unique<t_metadata_dict>(meta);
            single.meta = single.owned_meta.get();

            grid_def.loc_defs.emplace_back(std::move(single));

        } else if (loc_type == std::string("col")) {
            expect_only_attributes(loc_spec_tag, {"type", "priority", "startx", "repeatx", "starty", "incry"}, loc_data);

            t_grid_loc_def col(type_name, priority);

            auto startx_attr = get_attribute(loc_spec_tag, "startx", loc_data);

            col.x.start_expr = startx_attr.value();
            col.x.end_expr = startx_attr.value() + std::string(" + w - 1"); //end is inclusive so need to include block width

            auto repeat_attr = get_attribute(loc_spec_tag, "repeatx", loc_data, ReqOpt::OPTIONAL);
            if (repeat_attr) {
                col.x.repeat_expr = repeat_attr.value();
            }

            auto starty_attr = get_attribute(loc_spec_tag, "starty", loc_data, ReqOpt::OPTIONAL);
            if (starty_attr) {
                col.y.start_expr = starty_attr.value();
            }

            auto incry_attr = get_attribute(loc_spec_tag, "incry", loc_data, ReqOpt::OPTIONAL);
            if (incry_attr) {
                col.y.incr_expr = incry_attr.value();
            }

            col.owned_meta = std::make_unique<t_metadata_dict>(meta);
            col.meta = col.owned_meta.get();

            grid_def.loc_defs.emplace_back(std::move(col));

        } else if (loc_type == std::string("row")) {
            expect_only_attributes(loc_spec_tag, {"type", "priority", "starty", "repeaty", "startx", "incrx"}, loc_data);

            t_grid_loc_def row(type_name, priority);

            auto starty_attr = get_attribute(loc_spec_tag, "starty", loc_data);

            row.y.start_expr = starty_attr.value();
            row.y.end_expr = starty_attr.value() + std::string(" + h - 1"); //end is inclusive so need to include block height

            auto repeat_attr = get_attribute(loc_spec_tag, "repeaty", loc_data, ReqOpt::OPTIONAL);
            if (repeat_attr) {
                row.y.repeat_expr = repeat_attr.value();
            }

            auto startx_attr = get_attribute(loc_spec_tag, "startx", loc_data, ReqOpt::OPTIONAL);
            if (startx_attr) {
                row.x.start_expr = startx_attr.value();
            }

            auto incrx_attr = get_attribute(loc_spec_tag, "incrx", loc_data, ReqOpt::OPTIONAL);
            if (incrx_attr) {
                row.x.incr_expr = incrx_attr.value();
            }

            row.owned_meta = std::make_unique<t_metadata_dict>(meta);
            row.meta = row.owned_meta.get();

            grid_def.loc_defs.emplace_back(std::move(row));
        } else if (loc_type == std::string("region")) {
            expect_only_attributes(loc_spec_tag,
                                   {"type", "priority",
                                    "startx", "endx", "repeatx", "incrx",
                                    "starty", "endy", "repeaty", "incry"},
                                   loc_data);
            t_grid_loc_def region(type_name, priority);

            auto startx_attr = get_attribute(loc_spec_tag, "startx", loc_data, ReqOpt::OPTIONAL);
            if (startx_attr) {
                region.x.start_expr = startx_attr.value();
            }

            auto endx_attr = get_attribute(loc_spec_tag, "endx", loc_data, ReqOpt::OPTIONAL);
            if (endx_attr) {
                region.x.end_expr = endx_attr.value();
            }

            auto starty_attr = get_attribute(loc_spec_tag, "starty", loc_data, ReqOpt::OPTIONAL);
            if (starty_attr) {
                region.y.start_expr = starty_attr.value();
            }

            auto endy_attr = get_attribute(loc_spec_tag, "endy", loc_data, ReqOpt::OPTIONAL);
            if (endy_attr) {
                region.y.end_expr = endy_attr.value();
            }

            auto repeatx_attr = get_attribute(loc_spec_tag, "repeatx", loc_data, ReqOpt::OPTIONAL);
            if (repeatx_attr) {
                region.x.repeat_expr = repeatx_attr.value();
            }

            auto repeaty_attr = get_attribute(loc_spec_tag, "repeaty", loc_data, ReqOpt::OPTIONAL);
            if (repeaty_attr) {
                region.y.repeat_expr = repeaty_attr.value();
            }

            auto incrx_attr = get_attribute(loc_spec_tag, "incrx", loc_data, ReqOpt::OPTIONAL);
            if (incrx_attr) {
                region.x.incr_expr = incrx_attr.value();
            }

            auto incry_attr = get_attribute(loc_spec_tag, "incry", loc_data, ReqOpt::OPTIONAL);
            if (incry_attr) {
                region.y.incr_expr = incry_attr.value();
            }

            region.owned_meta = std::make_unique<t_metadata_dict>(meta);
            region.meta = region.owned_meta.get();

            grid_def.loc_defs.emplace_back(std::move(region));
        } else {
            archfpga_throw(loc_data.filename_c_str(), loc_data.line(loc_spec_tag),
                           "Unrecognized grid location specification type '%s'\n", loc_type);
        }
    }

    //Warn if any type has no grid location specifed

    return grid_def;
}

/* Takes in node pointing to <device> and loads all the
 * child type objects. */
static void ProcessDevice(pugi::xml_node Node, t_arch* arch, t_default_fc_spec& arch_def_fc, const pugiutil::loc_data& loc_data) {
    const char* Prop;
    pugi::xml_node Cur;
    bool custom_switch_block = false;

    //Warn that <timing> is no longer supported
    //TODO: eventually remove
    try {
        expect_child_node_count(Node, "timing", 0, loc_data);
    } catch (XmlError& e) {
        std::string msg = e.what();
        msg += ". <timing> has been replaced with the <switch_block> tag.";
        msg += " Please upgrade your architecture file.";
        archfpga_throw(e.filename().c_str(), e.line(), msg.c_str());
    }

    expect_only_children(Node, {"sizing", "area", "chan_width_distr", "switch_block", "connection_block", "default_fc"}, loc_data);

    //<sizing> tag
    Cur = get_single_child(Node, "sizing", loc_data);
    expect_only_attributes(Cur, {"R_minW_nmos", "R_minW_pmos"}, loc_data);
    arch->R_minW_nmos = get_attribute(Cur, "R_minW_nmos", loc_data).as_float();
    arch->R_minW_pmos = get_attribute(Cur, "R_minW_pmos", loc_data).as_float();

    //<area> tag
    Cur = get_single_child(Node, "area", loc_data);
    expect_only_attributes(Cur, {"grid_logic_tile_area"}, loc_data);
    arch->grid_logic_tile_area = get_attribute(Cur, "grid_logic_tile_area",
                                               loc_data, OPTIONAL)
                                     .as_float(0);

    //<chan_width_distr> tag
    Cur = get_single_child(Node, "chan_width_distr", loc_data, OPTIONAL);
    expect_only_attributes(Cur, {}, loc_data);
    if (Cur != nullptr) {
        ProcessChanWidthDistr(Cur, arch, loc_data);
    }

    //<connection_block> tag
    Cur = get_single_child(Node, "connection_block", loc_data);
    expect_only_attributes(Cur, {"input_switch_name"}, loc_data);
    arch->ipin_cblock_switch_name = get_attribute(Cur, "input_switch_name", loc_data).as_string();

    //<switch_block> tag
    Cur = get_single_child(Node, "switch_block", loc_data);
    expect_only_attributes(Cur, {"type", "fs"}, loc_data);
    Prop = get_attribute(Cur, "type", loc_data).value();
    if (strcmp(Prop, "wilton") == 0) {
        arch->SBType = WILTON;
    } else if (strcmp(Prop, "universal") == 0) {
        arch->SBType = UNIVERSAL;
    } else if (strcmp(Prop, "subset") == 0) {
        arch->SBType = SUBSET;
    } else if (strcmp(Prop, "custom") == 0) {
        arch->SBType = CUSTOM;
        custom_switch_block = true;
    } else {
        archfpga_throw(loc_data.filename_c_str(), loc_data.line(Cur),
                       "Unknown property %s for switch block type x\n", Prop);
    }

    ReqOpt CUSTOM_SWITCHBLOCK_REQD = BoolToReqOpt(!custom_switch_block);
    arch->Fs = get_attribute(Cur, "fs", loc_data, CUSTOM_SWITCHBLOCK_REQD).as_int(3);

    Cur = get_single_child(Node, "default_fc", loc_data, OPTIONAL);
    if (Cur) {
        arch_def_fc.specified = true;
        expect_only_attributes(Cur, {"in_type", "in_val", "out_type", "out_val"}, loc_data);
        Process_Fc_Values(Cur, arch_def_fc, loc_data);
    } else {
        arch_def_fc.specified = false;
    }
}

/* Takes in node pointing to <chan_width_distr> and loads all the
 * child type objects. */
static void ProcessChanWidthDistr(pugi::xml_node Node,
                                  t_arch* arch,
                                  const pugiutil::loc_data& loc_data) {
    pugi::xml_node Cur;

    expect_only_children(Node, {"x", "y"}, loc_data);

    Cur = get_single_child(Node, "x", loc_data);
    ProcessChanWidthDistrDir(Cur, &arch->Chans.chan_x_dist, loc_data);

    Cur = get_single_child(Node, "y", loc_data);
    ProcessChanWidthDistrDir(Cur, &arch->Chans.chan_y_dist, loc_data);
}

/* Takes in node within <chan_width_distr> and loads all the
 * child type objects. */
static void ProcessChanWidthDistrDir(pugi::xml_node Node, t_chan* chan, const pugiutil::loc_data& loc_data) {
    const char* Prop;

    ReqOpt hasXpeak, hasWidth, hasDc;
    hasXpeak = hasWidth = hasDc = OPTIONAL;

    Prop = get_attribute(Node, "distr", loc_data).value();
    if (strcmp(Prop, "uniform") == 0) {
        chan->type = UNIFORM;
    } else if (strcmp(Prop, "gaussian") == 0) {
        chan->type = GAUSSIAN;
        hasXpeak = hasWidth = hasDc = REQUIRED;
    } else if (strcmp(Prop, "pulse") == 0) {
        chan->type = PULSE;
        hasXpeak = hasWidth = hasDc = REQUIRED;
    } else if (strcmp(Prop, "delta") == 0) {
        hasXpeak = hasDc = REQUIRED;
        chan->type = DELTA;
    } else {
        archfpga_throw(loc_data.filename_c_str(), loc_data.line(Node),
                       "Unknown property %s for chan_width_distr x\n", Prop);
    }

    chan->peak = get_attribute(Node, "peak", loc_data).as_float(UNDEFINED);
    chan->width = get_attribute(Node, "width", loc_data, hasWidth).as_float(0);
    chan->xpeak = get_attribute(Node, "xpeak", loc_data, hasXpeak).as_float(0);
    chan->dc = get_attribute(Node, "dc", loc_data, hasDc).as_float(0);
}

/* Takes in node pointing to <typelist> and loads all the
 * child type objects. */
static void ProcessComplexBlocks(pugi::xml_node Node,
                                 t_type_descriptor** Types,
                                 int* NumTypes,
                                 t_arch& arch,
                                 const bool timing_enabled,
                                 const t_default_fc_spec& arch_def_fc,
                                 const pugiutil::loc_data& loc_data) {
    pugi::xml_node CurType, Prev;
    pugi::xml_node Cur;
    t_type_descriptor* Type;
    int i;
    map<string, int> pb_type_descriptors;
    pair<map<string, int>::iterator, bool> ret_pb_type_descriptors;
    /* Alloc the type list. Need one additional t_type_desctiptors:
     * 1: empty psuedo-type
     */
    *NumTypes = count_children(Node, "pb_type", loc_data) + 1;
    *Types = new t_type_descriptor[*NumTypes];

    cb_type_descriptors = *Types;

    EMPTY_TYPE = &cb_type_descriptors[EMPTY_TYPE_INDEX];
    cb_type_descriptors[EMPTY_TYPE_INDEX].index = EMPTY_TYPE_INDEX;
    SetupEmptyType(cb_type_descriptors, EMPTY_TYPE);

    /* Process the types */
    /* TODO: I should make this more flexible but release is soon and I don't have time so assert values for empty and io types*/
    VTR_ASSERT(EMPTY_TYPE_INDEX == 0);
    i = 1; /* Skip over 'empty' type */

    CurType = Node.first_child();
    while (CurType) {
        check_node(CurType, "pb_type", loc_data);

        /* Alias to current type */
        Type = &(*Types)[i];

        /* Parses the properties fields of the type */
        ProcessComplexBlockProps(CurType, Type, loc_data);

        ret_pb_type_descriptors = pb_type_descriptors.insert(pair<string, int>(Type->name, 0));
        if (!ret_pb_type_descriptors.second) {
            archfpga_throw(loc_data.filename_c_str(), loc_data.line(CurType),
                           "Duplicate pb_type descriptor name: '%s'.\n", Type->name);
        }

        /* Load pb_type info */
        Type->pb_type = new t_pb_type;
        Type->pb_type->name = vtr::strdup(Type->name);
        ProcessPb_Type(CurType, Type->pb_type, nullptr, timing_enabled, arch, loc_data);
        Type->num_pins = Type->capacity
                         * (Type->pb_type->num_input_pins
                            + Type->pb_type->num_output_pins
                            + Type->pb_type->num_clock_pins);
        Type->num_receivers = Type->capacity * Type->pb_type->num_input_pins;
        Type->num_drivers = Type->capacity * Type->pb_type->num_output_pins;

        /* Load pin names and classes and locations */
        Cur = get_single_child(CurType, "pinlocations", loc_data, OPTIONAL);
        SetupPinLocationsAndPinClasses(Cur, Type, loc_data);

        //Warn that gridlocations is no longer supported
        //TODO: eventually remove
        try {
            expect_child_node_count(CurType, "gridlocations", 0, loc_data);
        } catch (XmlError& e) {
            std::string msg = e.what();
            msg += ". <gridlocations> has been replaced by the <auto_layout> and <device_layout> tags in the <layout> section.";
            msg += " Please upgrade your architecture file.";
            archfpga_throw(e.filename().c_str(), e.line(), msg.c_str());
        }

        /* Load Fc */
        Cur = get_single_child(CurType, "fc", loc_data, OPTIONAL);
        Process_Fc(Cur, Type, arch.Segments, arch_def_fc, loc_data);

        //Load switchblock type and location overrides
        Cur = get_single_child(CurType, "switchblock_locations", loc_data, OPTIONAL);
        ProcessSwitchblockLocations(Cur, Type, arch, loc_data);

        Type->index = i;

        /* Type fully read */
        ++i;

        /* Free this node and get its next sibling node */
        CurType = CurType.next_sibling(CurType.name());
    }
    pb_type_descriptors.clear();
}

static void ProcessSegments(pugi::xml_node Parent,
                            std::vector<t_segment_inf>& Segs,
                            const t_arch_switch_inf* Switches,
                            const int NumSwitches,
                            const bool timing_enabled,
                            const bool switchblocklist_required,
                            const pugiutil::loc_data& loc_data) {
    int i, j, length;
    const char* tmp;

    pugi::xml_node SubElem;
    pugi::xml_node Node;

    /* Count the number of segs and check they are in fact
     * of segment elements. */
    int NumSegs = count_children(Parent, "segment", loc_data);

    /* Alloc segment list */
    if (NumSegs > 0) {
        Segs.resize(NumSegs);
    }

    /* Load the segments. */
    Node = get_first_child(Parent, "segment", loc_data);
    for (i = 0; i < NumSegs; ++i) {
        /* Get segment name */
        tmp = get_attribute(Node, "name", loc_data, OPTIONAL).as_string(nullptr);
        if (tmp) {
            Segs[i].name = std::string(tmp);
        } else {
            /* if swich block is "custom", then you have to provide a name for segment */
            if (switchblocklist_required) {
                archfpga_throw(loc_data.filename_c_str(), loc_data.line(Node),
                               "No name specified for the segment #%d.\n", i);
            }
            /* set name to default: "unnamed_segment_<segment_index>" */
            stringstream ss;
            ss << "unnamed_segment_" << i;
            string dummy = ss.str();
            tmp = dummy.c_str();
            Segs[i].name = std::string(tmp);
        }

        /* Get segment length */
        length = 1; /* DEFAULT */
        tmp = get_attribute(Node, "length", loc_data, OPTIONAL).as_string(nullptr);
        if (tmp) {
            if (strcmp(tmp, "longline") == 0) {
                Segs[i].longline = true;
            } else {
                length = vtr::atoi(tmp);
            }
        }
        Segs[i].length = length;

        /* Get the frequency */
        Segs[i].frequency = 1; /* DEFAULT */
        tmp = get_attribute(Node, "freq", loc_data, OPTIONAL).as_string(nullptr);
        if (tmp) {
            Segs[i].frequency = (int)(atof(tmp) * MAX_CHANNEL_WIDTH);
        }

        /* Get timing info */
        ReqOpt TIMING_ENABLE_REQD = BoolToReqOpt(timing_enabled);
        Segs[i].Rmetal = get_attribute(Node, "Rmetal", loc_data, TIMING_ENABLE_REQD).as_float(0);
        Segs[i].Cmetal = get_attribute(Node, "Cmetal", loc_data, TIMING_ENABLE_REQD).as_float(0);

        /* Get Power info */
        /*
         * (*Segs)[i].Cmetal_per_m = get_attribute(Node, "Cmetal_per_m", false,
         * 0.);*/

        //Set of expected subtags (exact subtags are dependant on parameters)
        std::vector<std::string> expected_subtags;

        if (!Segs[i].longline) {
            //Long line doesn't accpet <sb> or <cb> since it assumes full population
            expected_subtags.push_back("sb");
            expected_subtags.push_back("cb");
        }

        /* Get the type */
        tmp = get_attribute(Node, "type", loc_data).value();
        if (0 == strcmp(tmp, "bidir")) {
            Segs[i].directionality = BI_DIRECTIONAL;

            //Bidir requires the following tags
            expected_subtags.push_back("wire_switch");
            expected_subtags.push_back("opin_switch");
        }

        else if (0 == strcmp(tmp, "unidir")) {
            Segs[i].directionality = UNI_DIRECTIONAL;

            //Unidir requires the following tags
            expected_subtags.push_back("mux");
        }

        else {
            archfpga_throw(loc_data.filename_c_str(), loc_data.line(Node),
                           "Invalid switch type '%s'.\n", tmp);
        }

        //Verify only expected sub-tags are found
        expect_only_children(Node, expected_subtags, loc_data);

        /* Get the wire and opin switches, or mux switch if unidir */
        if (UNI_DIRECTIONAL == Segs[i].directionality) {
            SubElem = get_single_child(Node, "mux", loc_data);
            tmp = get_attribute(SubElem, "name", loc_data).value();

            /* Match names */
            for (j = 0; j < NumSwitches; ++j) {
                if (0 == strcmp(tmp, Switches[j].name)) {
                    break; /* End loop so j is where we want it */
                }
            }
            if (j >= NumSwitches) {
                archfpga_throw(loc_data.filename_c_str(), loc_data.line(SubElem),
                               "'%s' is not a valid mux name.\n", tmp);
            }

            /* Unidir muxes must have the same switch
             * for wire and opin fanin since there is
             * really only the mux in unidir. */
            Segs[i].arch_wire_switch = j;
            Segs[i].arch_opin_switch = j;
        }

        else {
            VTR_ASSERT(BI_DIRECTIONAL == Segs[i].directionality);
            SubElem = get_single_child(Node, "wire_switch", loc_data);
            tmp = get_attribute(SubElem, "name", loc_data).value();

            /* Match names */
            for (j = 0; j < NumSwitches; ++j) {
                if (0 == strcmp(tmp, Switches[j].name)) {
                    break; /* End loop so j is where we want it */
                }
            }
            if (j >= NumSwitches) {
                archfpga_throw(loc_data.filename_c_str(), loc_data.line(SubElem),
                               "'%s' is not a valid wire_switch name.\n", tmp);
            }
            Segs[i].arch_wire_switch = j;
            SubElem = get_single_child(Node, "opin_switch", loc_data);
            tmp = get_attribute(SubElem, "name", loc_data).value();

            /* Match names */
            for (j = 0; j < NumSwitches; ++j) {
                if (0 == strcmp(tmp, Switches[j].name)) {
                    break; /* End loop so j is where we want it */
                }
            }
            if (j >= NumSwitches) {
                archfpga_throw(loc_data.filename_c_str(), loc_data.line(SubElem),
                               "'%s' is not a valid opin_switch name.\n", tmp);
            }
            Segs[i].arch_opin_switch = j;
        }

        /* Setup the CB list if they give one, otherwise use full */
        Segs[i].cb.resize(length);
        for (j = 0; j < length; ++j) {
            Segs[i].cb[j] = true;
        }
        SubElem = get_single_child(Node, "cb", loc_data, OPTIONAL);
        if (SubElem) {
            ProcessCB_SB(SubElem, Segs[i].cb, loc_data);
        }

        /* Setup the SB list if they give one, otherwise use full */
        Segs[i].sb.resize(length + 1);
        for (j = 0; j < (length + 1); ++j) {
            Segs[i].sb[j] = true;
        }
        SubElem = get_single_child(Node, "sb", loc_data, OPTIONAL);
        if (SubElem) {
            ProcessCB_SB(SubElem, Segs[i].sb, loc_data);
        }

        /* Get next Node */
        Node = Node.next_sibling(Node.name());
    }
}

/* Processes the switchblocklist section from the xml architecture file.
 * See vpr/SRC/route/build_switchblocks.c for a detailed description of this
 * switch block format */
static void ProcessSwitchblocks(pugi::xml_node Parent, t_arch* arch, const pugiutil::loc_data& loc_data) {
    pugi::xml_node Node;
    pugi::xml_node SubElem;
    const char* tmp;

    /* get the number of switchblocks */
    int num_switchblocks = count_children(Parent, "switchblock", loc_data);
    arch->switchblocks.reserve(num_switchblocks);

    /* read-in all switchblock data */
    Node = get_first_child(Parent, "switchblock", loc_data);
    for (int i_sb = 0; i_sb < num_switchblocks; i_sb++) {
        /* use a temp variable which will be assigned to switchblocks later */
        t_switchblock_inf sb;

        /* get name */
        tmp = get_attribute(Node, "name", loc_data).as_string(nullptr);
        if (tmp) {
            sb.name = tmp;
        }

        /* get type */
        tmp = get_attribute(Node, "type", loc_data).as_string(nullptr);
        if (tmp) {
            if (0 == strcmp(tmp, "bidir")) {
                sb.directionality = BI_DIRECTIONAL;
            } else if (0 == strcmp(tmp, "unidir")) {
                sb.directionality = UNI_DIRECTIONAL;
            } else {
                archfpga_throw(loc_data.filename_c_str(), loc_data.line(Node), "Unsopported switchblock type: %s\n", tmp);
            }
        }

        /* get the switchblock location */
        SubElem = get_single_child(Node, "switchblock_location", loc_data);
        tmp = get_attribute(SubElem, "type", loc_data).as_string(nullptr);
        if (tmp) {
            if (strcmp(tmp, "EVERYWHERE") == 0) {
                sb.location = E_EVERYWHERE;
            } else if (strcmp(tmp, "PERIMETER") == 0) {
                sb.location = E_PERIMETER;
            } else if (strcmp(tmp, "CORE") == 0) {
                sb.location = E_CORE;
            } else if (strcmp(tmp, "CORNER") == 0) {
                sb.location = E_CORNER;
            } else if (strcmp(tmp, "FRINGE") == 0) {
                sb.location = E_FRINGE;
            } else {
                archfpga_throw(loc_data.filename_c_str(), loc_data.line(SubElem), "unrecognized switchblock location: %s\n", tmp);
            }
        }

        /* get switchblock permutation functions */
        SubElem = get_first_child(Node, "switchfuncs", loc_data);
        read_sb_switchfuncs(SubElem, &sb, loc_data);

        read_sb_wireconns(arch->Switches, arch->num_switches, Node, &sb, loc_data);

        /* run error checks on switch blocks */
        check_switchblock(&sb, arch);

        /* assign the sb to the switchblocks vector */
        arch->switchblocks.push_back(sb);

        Node = Node.next_sibling(Node.name());
    }

    return;
}

static void ProcessCB_SB(pugi::xml_node Node, std::vector<bool>& list, const pugiutil::loc_data& loc_data) {
    const char* tmp = nullptr;
    int i;
    int len = list.size();
    /* Check the type. We only support 'pattern' for now.
     * Should add frac back eventually. */
    tmp = get_attribute(Node, "type", loc_data).value();
    if (0 == strcmp(tmp, "pattern")) {
        i = 0;

        /* Get the content string */
        tmp = Node.child_value();
        while (*tmp) {
            switch (*tmp) {
                case ' ':
                case '\t':
                case '\n':
                    break;
                case 'T':
                case '1':
                    if (i >= len) {
                        archfpga_throw(loc_data.filename_c_str(), loc_data.line(Node),
                                       "CB or SB depopulation is too long (%d). It should be %d symbols for CBs and %d symbols for SBs.\n",
                                       i, len - 1, len);
                    }
                    list[i] = true;
                    ++i;
                    break;
                case 'F':
                case '0':
                    if (i >= len) {
                        archfpga_throw(loc_data.filename_c_str(), loc_data.line(Node),
                                       "CB or SB depopulation is too long (%d). It should be %d symbols for CBs and %d symbols for SBs.\n",
                                       i, len - 1, len);
                    }
                    list[i] = false;
                    ++i;
                    break;
                default:
                    archfpga_throw(loc_data.filename_c_str(), loc_data.line(Node),
                                   "Invalid character %c in CB or SB depopulation list.\n",
                                   *tmp);
            }
            ++tmp;
        }
        if (i < len) {
            archfpga_throw(loc_data.filename_c_str(), loc_data.line(Node),
                           "CB or SB depopulation is too short (%d). It should be %d symbols for CBs and %d symbols for SBs.\n",
                           i, len - 1, len);
        }
    }

    else {
        archfpga_throw(loc_data.filename_c_str(), loc_data.line(Node),
                       "'%s' is not a valid type for specifying cb and sb depopulation.\n",
                       tmp);
    }
}

static void ProcessSwitches(pugi::xml_node Parent,
                            t_arch_switch_inf** Switches,
                            int* NumSwitches,
                            const bool timing_enabled,
                            const pugiutil::loc_data& loc_data) {
    int i, j;
    const char* type_name;
    const char* switch_name;
    ReqOpt TIMING_ENABLE_REQD = BoolToReqOpt(timing_enabled);

    pugi::xml_node Node;

    /* Count the children and check they are switches */
    *NumSwitches = count_children(Parent, "switch", loc_data);

    /* Alloc switch list */
    *Switches = nullptr;
    if (*NumSwitches > 0) {
        (*Switches) = new t_arch_switch_inf[(*NumSwitches)];
    }

    /* Load the switches. */
    Node = get_first_child(Parent, "switch", loc_data);
    for (i = 0; i < *NumSwitches; ++i) {
        t_arch_switch_inf& arch_switch = (*Switches)[i];

        switch_name = get_attribute(Node, "name", loc_data).value();
        type_name = get_attribute(Node, "type", loc_data).value();

        /* Check for switch name collisions */
        for (j = 0; j < i; ++j) {
            if (0 == strcmp((*Switches)[j].name, switch_name)) {
                archfpga_throw(loc_data.filename_c_str(), loc_data.line(Node),
                               "Two switches with the same name '%s' were found.\n",
                               switch_name);
            }
        }
        arch_switch.name = vtr::strdup(switch_name);

<<<<<<< HEAD
		/* Figure out the type of switch */
        /* As noted above, due to their configuration of pass transistors feeding into a buffer,
         * only multiplexers and tristate buffers have an internal capacitance element.         */

=======
        /* Figure out the type of switch. */
>>>>>>> 203c3b53
        SwitchType type = SwitchType::MUX;
        if (0 == strcmp(type_name, "mux")) {
            type = SwitchType::MUX;
<<<<<<< HEAD
            expect_only_attributes(Node, {"type", "name", "R", "Cin", "Cout", "Cinternal", "Tdel", "buf_size", "power_buf_size", "mux_trans_size"}, " with type '"s + type_name + "'"s, loc_data); 
		
        } else if (0 == strcmp(type_name, "tristate")) {
			type = SwitchType::TRISTATE;
            expect_only_attributes(Node, {"type", "name", "R", "Cin", "Cout", "Cinternal", "Tdel", "buf_size", "power_buf_size"}, " with type '"s + type_name + "'"s, loc_data);

		} else if (0 == strcmp(type_name, "buffer")) {
			type = SwitchType::BUFFER;
            expect_only_attributes(Node, {"type", "name", "R", "Cin", "Cout", "Tdel", "buf_size", "power_buf_size"}, " with type '"s + type_name + "'"s, loc_data); 

		} else if (0 == strcmp(type_name, "pass_gate")) {
			type = SwitchType::PASS_GATE;
            expect_only_attributes(Node, {"type", "name", "R", "Cin", "Cout", "Tdel"}, " with type '"s + type_name + "'"s, loc_data); 

		} else if (0 == strcmp(type_name, "short")) {
			type = SwitchType::SHORT;
            expect_only_attributes(Node, {"type", "name", "R", "Cin", "Cout", "Tdel"}, " with type "s + type_name + "'"s, loc_data); 
=======
            expect_only_attributes(Node, {"type", "name", "R", "Cin", "Cout", "Tdel", "buf_size", "power_buf_size", "mux_trans_size"}, " with type '"s + type_name + "'"s, loc_data);

        } else if (0 == strcmp(type_name, "tristate")) {
            type = SwitchType::TRISTATE;
            expect_only_attributes(Node, {"type", "name", "R", "Cin", "Cout", "Tdel", "buf_size", "power_buf_size"}, " with type '"s + type_name + "'"s, loc_data);

        } else if (0 == strcmp(type_name, "buffer")) {
            type = SwitchType::BUFFER;
            expect_only_attributes(Node, {"type", "name", "R", "Cin", "Cout", "Tdel", "buf_size", "power_buf_size"}, " with type '"s + type_name + "'"s, loc_data);

        } else if (0 == strcmp(type_name, "pass_gate")) {
            type = SwitchType::PASS_GATE;
            expect_only_attributes(Node, {"type", "name", "R", "Cin", "Cout", "Tdel"}, " with type '"s + type_name + "'"s, loc_data);

        } else if (0 == strcmp(type_name, "short")) {
            type = SwitchType::SHORT;
            expect_only_attributes(Node, {"type", "name", "R", "Cin", "Cout", "Tdel"}, " with type "s + type_name + "'"s, loc_data);
>>>>>>> 203c3b53

        } else {
            archfpga_throw(loc_data.filename_c_str(), loc_data.line(Node),
                           "Invalid switch type '%s'.\n", type_name);
        }
        arch_switch.set_type(type);

        arch_switch.R = get_attribute(Node, "R", loc_data, TIMING_ENABLE_REQD).as_float(0);

<<<<<<< HEAD
		arch_switch.R = get_attribute(Node, "R", loc_data,TIMING_ENABLE_REQD).as_float(0);

		ReqOpt COUT_REQD = TIMING_ENABLE_REQD;
		ReqOpt CIN_REQD = TIMING_ENABLE_REQD;
        // We have defined the Cinternal parameter as optional, so that the user may specify an 
        // architecture without Cinternal without breaking the program flow.
        ReqOpt CINTERNAL_REQD = OPTIONAL;
        

=======
        ReqOpt COUT_REQD = TIMING_ENABLE_REQD;
        ReqOpt CIN_REQD = TIMING_ENABLE_REQD;
>>>>>>> 203c3b53
        if (arch_switch.type() == SwitchType::SHORT) {
            //Cin/Cout are optional on shorts, since they really only have one capacitance
            CIN_REQD = OPTIONAL;
            COUT_REQD = OPTIONAL;
        }
        arch_switch.Cin = get_attribute(Node, "Cin", loc_data, CIN_REQD).as_float(0);
        arch_switch.Cout = get_attribute(Node, "Cout", loc_data, COUT_REQD).as_float(0);
        arch_switch.Cinternal = get_attribute(Node, "Cinternal", loc_data, CINTERNAL_REQD).as_float(0); 

        if (arch_switch.type() == SwitchType::MUX) {
            //Only muxes have mux transistors
            arch_switch.mux_trans_size = get_attribute(Node, "mux_trans_size", loc_data, OPTIONAL).as_float(1);
        } else {
            arch_switch.mux_trans_size = 0.;
        }

        if (arch_switch.type() == SwitchType::SHORT
            || arch_switch.type() == SwitchType::PASS_GATE) {
            //No buffers
            arch_switch.buf_size_type = BufferSize::ABSOLUTE;
            arch_switch.buf_size = 0.;
            arch_switch.power_buffer_type = POWER_BUFFER_TYPE_ABSOLUTE_SIZE;
            arch_switch.power_buffer_size = 0.;
        } else {
            auto buf_size_attrib = get_attribute(Node, "buf_size", loc_data, OPTIONAL);
            if (!buf_size_attrib || buf_size_attrib.as_string() == std::string("auto")) {
                arch_switch.buf_size_type = BufferSize::AUTO;
                arch_switch.buf_size = 0.;
            } else {
                arch_switch.buf_size_type = BufferSize::ABSOLUTE;
                arch_switch.buf_size = buf_size_attrib.as_float();
            }

            auto power_buf_size = get_attribute(Node, "power_buf_size", loc_data, OPTIONAL).as_string(nullptr);
            if (power_buf_size == nullptr) {
                arch_switch.power_buffer_type = POWER_BUFFER_TYPE_AUTO;
            } else if (strcmp(power_buf_size, "auto") == 0) {
                arch_switch.power_buffer_type = POWER_BUFFER_TYPE_AUTO;
            } else {
                arch_switch.power_buffer_type = POWER_BUFFER_TYPE_ABSOLUTE_SIZE;
                arch_switch.power_buffer_size = (float)vtr::atof(power_buf_size);
            }
        }

        //Load the Tdel (which may be specfied with sub-tags)
        ProcessSwitchTdel(Node, timing_enabled, i, (*Switches), loc_data);

        /* Get next switch element */
        Node = Node.next_sibling(Node.name());
    }
}

/* Processes the switch delay. Switch delay can be specified in two ways.
 * First way: switch delay is specified as a constant via the property Tdel in the switch node.
 * Second way: switch delay is specified as a function of the switch fan-in. In this
 * case, multiple nodes in the form
 *
 * <Tdel num_inputs="1" delay="3e-11"/>
 *
 * are specified as children of the switch node. In this case, Tdel
 * is not included as a property of the switch node (first way). */
static void ProcessSwitchTdel(pugi::xml_node Node, const bool timing_enabled, const int switch_index, t_arch_switch_inf* Switches, const pugiutil::loc_data& loc_data) {
    float Tdel_prop_value;
    int num_Tdel_children;

    /* check if switch node has the Tdel property */
    bool has_Tdel_prop = false;
    Tdel_prop_value = get_attribute(Node, "Tdel", loc_data, OPTIONAL).as_float(UNDEFINED);
    if (Tdel_prop_value != UNDEFINED) {
        has_Tdel_prop = true;
    }

    /* check if switch node has Tdel children */
    bool has_Tdel_children = false;
    num_Tdel_children = count_children(Node, "Tdel", loc_data, OPTIONAL);
    if (num_Tdel_children != 0) {
        has_Tdel_children = true;
    }

    /* delay should not be specified as a Tdel property AND a Tdel child */
    if (has_Tdel_prop && has_Tdel_children) {
        archfpga_throw(loc_data.filename_c_str(), loc_data.line(Node),
                       "Switch delay should be specified as EITHER a Tdel property OR as a child of the switch node, not both");
    }

    /* get pointer to the switch's Tdel map, then read-in delay data into this map */
    if (has_Tdel_prop) {
        /* delay specified as a constant */
        Switches[switch_index].set_Tdel(t_arch_switch_inf::UNDEFINED_FANIN, Tdel_prop_value);
    } else if (has_Tdel_children) {
        /* Delay specified as a function of switch fan-in.
         * Go through each Tdel child, read-in num_inputs and the delay value.
         * Insert this info into the switch delay map */
        pugi::xml_node Tdel_child = get_first_child(Node, "Tdel", loc_data);
        std::set<int> seen_fanins;
        for (int ichild = 0; ichild < num_Tdel_children; ichild++) {
            int num_inputs = get_attribute(Tdel_child, "num_inputs", loc_data).as_int(0);
            float Tdel_value = get_attribute(Tdel_child, "delay", loc_data).as_float(0.);

            if (seen_fanins.count(num_inputs)) {
                archfpga_throw(loc_data.filename_c_str(), loc_data.line(Tdel_child),
                               "Tdel node specified num_inputs (%d) that has already been specified by another Tdel node", num_inputs);
            } else {
                Switches[switch_index].set_Tdel(num_inputs, Tdel_value);
                seen_fanins.insert(num_inputs);
            }
            Tdel_child = Tdel_child.next_sibling(Tdel_child.name());
        }
    } else {
        /* No delay info specified for switch */
        if (timing_enabled) {
            archfpga_throw(loc_data.filename_c_str(), loc_data.line(Node),
                           "Switch should contain intrinsic delay information if timing is enabled");
        } else {
            /* set a default value */
            Switches[switch_index].set_Tdel(t_arch_switch_inf::UNDEFINED_FANIN, 0.);
        }
    }
}

static void ProcessDirects(pugi::xml_node Parent, t_direct_inf** Directs, int* NumDirects, const t_arch_switch_inf* Switches, const int NumSwitches, const pugiutil::loc_data& loc_data) {
    int i, j;
    const char* direct_name;
    const char* from_pin_name;
    const char* to_pin_name;
    const char* switch_name;

    pugi::xml_node Node;

    /* Count the children and check they are direct connections */
    expect_only_children(Parent, {"direct"}, loc_data);
    *NumDirects = count_children(Parent, "direct", loc_data);

    /* Alloc direct list */
    *Directs = nullptr;
    if (*NumDirects > 0) {
        *Directs = (t_direct_inf*)vtr::malloc(*NumDirects * sizeof(t_direct_inf));
        memset(*Directs, 0, (*NumDirects * sizeof(t_direct_inf)));
    }

    /* Load the directs. */
    Node = get_first_child(Parent, "direct", loc_data);
    for (i = 0; i < *NumDirects; ++i) {
        expect_only_attributes(Node, {"name", "from_pin", "to_pin", "x_offset", "y_offset", "z_offset", "switch_name", "from_side", "to_side"}, loc_data);

        direct_name = get_attribute(Node, "name", loc_data).value();
        /* Check for direct name collisions */
        for (j = 0; j < i; ++j) {
            if (0 == strcmp((*Directs)[j].name, direct_name)) {
                archfpga_throw(loc_data.filename_c_str(), loc_data.line(Node),
                               "Two directs with the same name '%s' were found.\n",
                               direct_name);
            }
        }
        (*Directs)[i].name = vtr::strdup(direct_name);

        /* Figure out the source pin and sink pin name */
        from_pin_name = get_attribute(Node, "from_pin", loc_data).value();
        to_pin_name = get_attribute(Node, "to_pin", loc_data).value();

        /* Check that to_pin and the from_pin are not the same */
        if (0 == strcmp(to_pin_name, from_pin_name)) {
            archfpga_throw(loc_data.filename_c_str(), loc_data.line(Node),
                           "The source pin and sink pin are the same: %s.\n",
                           to_pin_name);
        }
        (*Directs)[i].from_pin = vtr::strdup(from_pin_name);
        (*Directs)[i].to_pin = vtr::strdup(to_pin_name);

        (*Directs)[i].x_offset = get_attribute(Node, "x_offset", loc_data).as_int(0);
        (*Directs)[i].y_offset = get_attribute(Node, "y_offset", loc_data).as_int(0);
        (*Directs)[i].z_offset = get_attribute(Node, "z_offset", loc_data).as_int(0);

        std::string from_side_str = get_attribute(Node, "from_side", loc_data, OPTIONAL).value();
        (*Directs)[i].from_side = string_to_side(from_side_str);
        std::string to_side_str = get_attribute(Node, "to_side", loc_data, OPTIONAL).value();
        (*Directs)[i].to_side = string_to_side(to_side_str);

        //Set the optional switch type
        switch_name = get_attribute(Node, "switch_name", loc_data, OPTIONAL).as_string(nullptr);
        if (switch_name != nullptr) {
            //Look-up the user defined switch
            for (j = 0; j < NumSwitches; j++) {
                if (0 == strcmp(switch_name, Switches[j].name)) {
                    break; //Found the switch
                }
            }
            if (j >= NumSwitches) {
                archfpga_throw(loc_data.filename_c_str(), loc_data.line(Node),
                               "Could not find switch named '%s' in switch list.\n", switch_name);
            }
            (*Directs)[i].switch_type = j; //Save the correct switch index
        } else {
            //If not defined, use the delayless switch by default
            //TODO: find a better way of indicating this.  Ideally, we would
            //specify the delayless switch index here, but it does not appear
            //to be defined at this point.
            (*Directs)[i].switch_type = -1;
        }

        /* Check that the direct chain connection is not zero in both direction */
        if ((*Directs)[i].x_offset == 0 && (*Directs)[i].y_offset == 0) {
            archfpga_throw(loc_data.filename_c_str(), loc_data.line(Node),
                           "The x_offset and y_offset are both zero, this is a length 0 direct chain connection.\n");
        }

        (*Directs)[i].line = loc_data.line(Node);
        /* Should I check that the direct chain offset is not greater than the chip? How? */

        /* Get next direct element */
        Node = Node.next_sibling(Node.name());
    }
}

static void ProcessClockMetalLayers(pugi::xml_node parent,
                                    std::unordered_map<std::string, t_metal_layer>& metal_layers,
                                    pugiutil::loc_data& loc_data) {
    std::vector<std::string> expected_attributes = {"name", "Rmetal", "Cmetal"};
    std::vector<std::string> expected_children = {"metal_layer"};

    pugi::xml_node metal_layers_parent = get_single_child(parent, "metal_layers", loc_data);
    int num_metal_layers = count_children(metal_layers_parent, "metal_layer", loc_data);

    pugi::xml_node curr_layer = get_first_child(metal_layers_parent, "metal_layer", loc_data);
    for (int i = 0; i < num_metal_layers; i++) {
        expect_only_children(metal_layers_parent, expected_children, loc_data);
        expect_only_attributes(curr_layer, expected_attributes, loc_data);

        // Get metal layer values: name, r_metal, and c_metal
        std::string name(get_attribute(curr_layer, "name", loc_data).value());
        t_metal_layer metal_layer;
        metal_layer.r_metal = get_attribute(curr_layer, "Rmetal", loc_data).as_float(0.);
        metal_layer.c_metal = get_attribute(curr_layer, "Cmetal", loc_data).as_float(0.);

        // Insert metal layer into map
        auto itter = metal_layers.find(name);
        if (itter != metal_layers.end()) {
            archfpga_throw(loc_data.filename_c_str(), loc_data.line(curr_layer),
                           "Two metal layers with the same name '%s' were found.\n",
                           name.c_str());
        }
        metal_layers.insert({name, metal_layer});

        curr_layer = curr_layer.next_sibling(curr_layer.name());
    }
}

static void ProcessClockNetworks(pugi::xml_node parent,
                                 std::vector<t_clock_network_arch>& clock_networks,
                                 const t_arch_switch_inf* switches,
                                 const int num_switches,
                                 pugiutil::loc_data& loc_data) {
    std::vector<std::string> expected_spine_attributes = {"name", "num_inst", "metal_layer", "starty", "endy", "x", "repeatx", "repeaty"};
    std::vector<std::string> expected_rib_attributes = {"name", "num_inst", "metal_layer", "startx", "endx", "y", "repeatx", "repeaty"};
    std::vector<std::string> expected_children = {"rib", "spine"};

    int num_clock_networks = count_children(parent, "clock_network", loc_data);
    pugi::xml_node curr_network = get_first_child(parent, "clock_network", loc_data);
    for (int i = 0; i < num_clock_networks; i++) {
        expect_only_children(curr_network, expected_children, loc_data);

        t_clock_network_arch clock_network;

        std::string name(get_attribute(curr_network, "name", loc_data).value());
        clock_network.name = name;
        clock_network.num_inst = get_attribute(curr_network, "num_inst", loc_data).as_int(0);
        bool is_supported_clock_type = false;
        pugi::xml_node curr_type;

        // Parse spine
        curr_type = get_single_child(curr_network, "spine", loc_data, OPTIONAL);
        if (curr_type) {
            expect_only_attributes(curr_network, expected_spine_attributes, loc_data);

            is_supported_clock_type = true;
            clock_network.type = e_clock_type::SPINE;

            std::string metal_layer(get_attribute(curr_type, "metal_layer", loc_data).value());
            std::string starty(get_attribute(curr_type, "starty", loc_data).value());
            std::string endy(get_attribute(curr_type, "endy", loc_data).value());
            std::string x(get_attribute(curr_type, "x", loc_data).value());

            std::string repeatx;
            auto repeatx_attr = get_attribute(curr_type, "repeatx", loc_data, ReqOpt::OPTIONAL);
            if (repeatx_attr) {
                repeatx = repeatx_attr.value();
            } else {
                repeatx = "W";
            }
            std::string repeaty;
            auto repeaty_attr = get_attribute(curr_type, "repeaty", loc_data, ReqOpt::OPTIONAL);
            if (repeaty_attr) {
                repeaty = repeaty_attr.value();
            } else {
                repeaty = "H";
            }

            clock_network.metal_layer = metal_layer;
            clock_network.wire.start = starty;
            clock_network.wire.end = endy;
            clock_network.wire.position = x;
            clock_network.repeat.x = repeatx;
            clock_network.repeat.y = repeaty;

            ProcessClockSwitchPoints(curr_type, clock_network, switches, num_switches, loc_data);
        }

        // Parse rib
        curr_type = get_single_child(curr_network, "rib", loc_data, OPTIONAL);
        if (curr_type) {
            expect_only_attributes(curr_network, expected_spine_attributes, loc_data);

            is_supported_clock_type = true;
            clock_network.type = e_clock_type::RIB;

            std::string metal_layer(get_attribute(curr_type, "metal_layer", loc_data).value());
            std::string startx(get_attribute(curr_type, "startx", loc_data).value());
            std::string endx(get_attribute(curr_type, "endx", loc_data).value());
            std::string y(get_attribute(curr_type, "y", loc_data).value());

            std::string repeatx;
            auto repeatx_attr = get_attribute(curr_type, "repeatx", loc_data, ReqOpt::OPTIONAL);
            if (repeatx_attr) {
                repeatx = repeatx_attr.value();
            } else {
                repeatx = "W";
            }
            std::string repeaty;
            auto repeaty_attr = get_attribute(curr_type, "repeaty", loc_data, ReqOpt::OPTIONAL);
            if (repeaty_attr) {
                repeaty = repeaty_attr.value();
            } else {
                repeaty = "H";
            }

            clock_network.metal_layer = metal_layer;
            clock_network.wire.start = startx;
            clock_network.wire.end = endx;
            clock_network.wire.position = y;
            clock_network.repeat.x = repeatx;
            clock_network.repeat.y = repeaty;

            ProcessClockSwitchPoints(curr_type, clock_network, switches, num_switches, loc_data);
        }

        // Currently their is only support for ribs and spines
        if (!is_supported_clock_type) {
            archfpga_throw(loc_data.filename_c_str(), loc_data.line(curr_type),
                           "Found no supported clock network type for '%s' clock network.\n"
                           "Currently there is only support for rib and spine networks.\n",
                           name.c_str());
        }

        clock_networks.push_back(clock_network);
        curr_network = curr_network.next_sibling(curr_network.name());
    }
}

static void ProcessClockSwitchPoints(pugi::xml_node parent,
                                     t_clock_network_arch& clock_network,
                                     const t_arch_switch_inf* switches,
                                     const int num_switches,
                                     pugiutil::loc_data& loc_data) {
    std::vector<std::string> expected_spine_drive_attributes = {"name", "type", "yoffset", "switch_name"};
    std::vector<std::string> expected_rib_drive_attributes = {"name", "type", "xoffset", "switch_name"};
    std::vector<std::string> expected_spine_tap_attributes = {"name", "type", "yoffset", "yincr"};
    std::vector<std::string> expected_rib_tap_attributes = {"name", "type", "xoffset", "xincr"};
    std::vector<std::string> expected_children = {"switch_point"};

    int num_clock_switches = count_children(parent, "switch_point", loc_data);
    pugi::xml_node curr_switch = get_first_child(parent, "switch_point", loc_data);

    //TODO: currently only supporting one drive and one tap. Should change to support
    //      multiple taps
    VTR_ASSERT(num_switches != 2);

    //TODO: ensure switch name is unique for every switch of this clock network
    for (int i = 0; i < num_clock_switches; i++) {
        expect_only_children(curr_switch, expected_children, loc_data);

        std::string switch_type(get_attribute(curr_switch, "type", loc_data).value());
        if (switch_type == "drive") {
            t_clock_drive drive;

            std::string name(get_attribute(curr_switch, "name", loc_data).value());
            const char* offset;
            if (clock_network.type == e_clock_type::SPINE) {
                expect_only_attributes(curr_switch, expected_spine_drive_attributes, loc_data);
                offset = get_attribute(curr_switch, "yoffset", loc_data).value();
            } else {
                VTR_ASSERT(clock_network.type == e_clock_type::RIB);
                expect_only_attributes(curr_switch, expected_rib_drive_attributes, loc_data);
                offset = get_attribute(curr_switch, "xoffset", loc_data).value();
            }

            // get switch index
            const char* switch_name = get_attribute(curr_switch, "switch_name", loc_data).value();
            int switch_idx;
            for (switch_idx = 0; switch_idx < num_switches; switch_idx++) {
                if (0 == strcmp(switch_name, switches[switch_idx].name)) {
                    break; // switch_idx has been found
                }
            }
            if (switch_idx >= num_switches) {
                archfpga_throw(loc_data.filename_c_str(), loc_data.line(curr_switch),
                               "'%s' is not a valid switch name.\n", switch_name);
            }

            drive.name = name;
            drive.offset = offset;
            drive.arch_switch_idx = switch_idx;
            clock_network.drive = drive;

        } else if (switch_type == "tap") {
            t_clock_taps tap;

            std::string name(get_attribute(curr_switch, "name", loc_data).value());
            const char* offset;
            const char* increment;
            if (clock_network.type == e_clock_type::SPINE) {
                expect_only_attributes(curr_switch, expected_spine_tap_attributes, loc_data);
                offset = get_attribute(curr_switch, "yoffset", loc_data).value();
                increment = get_attribute(curr_switch, "yincr", loc_data).value();
            } else {
                VTR_ASSERT(clock_network.type == e_clock_type::RIB);
                expect_only_attributes(curr_switch, expected_rib_tap_attributes, loc_data);
                offset = get_attribute(curr_switch, "xoffset", loc_data).value();
                increment = get_attribute(curr_switch, "xincr", loc_data).value();
            }

            tap.name = name;
            tap.offset = offset;
            tap.increment = increment;
            clock_network.tap = tap;

        } else {
            archfpga_throw(loc_data.filename_c_str(), loc_data.line(curr_switch),
                           "Found unsupported switch type for '%s' clock network.\n"
                           "Currently there is only support for drive and tap switch types.\n",
                           clock_network.name.c_str());
        }

        curr_switch = curr_switch.next_sibling(curr_switch.name());
    }
}

static void ProcessClockRouting(pugi::xml_node parent,
                                std::vector<t_clock_connection_arch>& clock_connections,
                                const t_arch_switch_inf* switches,
                                const int num_switches,
                                pugiutil::loc_data& loc_data) {
    std::vector<std::string> expected_attributes = {"from", "to", "switch", "fc_val", "locationx", "locationy"};

    pugi::xml_node clock_routing_parent = get_single_child(parent, "clock_routing", loc_data);
    int num_routing_connections = count_children(clock_routing_parent, "tap", loc_data);

    pugi::xml_node curr_connection = get_first_child(clock_routing_parent, "tap", loc_data);
    for (int i = 0; i < num_routing_connections; i++) {
        expect_only_attributes(curr_connection, expected_attributes, loc_data);

        t_clock_connection_arch clock_connection;

        const char* from = get_attribute(curr_connection, "from", loc_data).value();
        const char* to = get_attribute(curr_connection, "to", loc_data).value();
        const char* switch_name = get_attribute(curr_connection, "switch", loc_data).value();
        const char* locationx = get_attribute(curr_connection, "locationx", loc_data, OPTIONAL).value();
        const char* locationy = get_attribute(curr_connection, "locationy", loc_data, OPTIONAL).value();
        float fc = get_attribute(curr_connection, "fc_val", loc_data).as_float(0.);

        int switch_idx;
        for (switch_idx = 0; switch_idx < num_switches; switch_idx++) {
            if (0 == strcmp(switch_name, switches[switch_idx].name)) {
                break; // switch_idx has been found
            }
        }
        if (switch_idx >= num_switches) {
            archfpga_throw(loc_data.filename_c_str(), loc_data.line(curr_connection),
                           "'%s' is not a valid switch name.\n", switch_name);
        }

        clock_connection.from = from;
        clock_connection.to = to;
        clock_connection.arch_switch_idx = switch_idx;
        clock_connection.locationx = locationx;
        clock_connection.locationy = locationy;
        clock_connection.fc = fc;

        clock_connections.push_back(clock_connection);

        curr_connection = curr_connection.next_sibling(curr_connection.name());
    }
}

static void ProcessPower(pugi::xml_node parent,
                         t_power_arch* power_arch,
                         const pugiutil::loc_data& loc_data) {
    pugi::xml_node Cur;

    /* Get the local interconnect capacitances */
    power_arch->local_interc_factor = 0.5;
    Cur = get_single_child(parent, "local_interconnect", loc_data, OPTIONAL);
    if (Cur) {
        power_arch->C_wire_local = get_attribute(Cur, "C_wire", loc_data, OPTIONAL).as_float(0.);
        power_arch->local_interc_factor = get_attribute(Cur, "factor", loc_data, OPTIONAL).as_float(0.5);
    }

    /* Get logical effort factor */
    power_arch->logical_effort_factor = 4.0;
    Cur = get_single_child(parent, "buffers", loc_data, OPTIONAL);
    if (Cur) {
        power_arch->logical_effort_factor = get_attribute(Cur,
                                                          "logical_effort_factor", loc_data)
                                                .as_float(0);
        ;
    }

    /* Get SRAM Size */
    power_arch->transistors_per_SRAM_bit = 6.0;
    Cur = get_single_child(parent, "sram", loc_data, OPTIONAL);
    if (Cur) {
        power_arch->transistors_per_SRAM_bit = get_attribute(Cur,
                                                             "transistors_per_bit", loc_data)
                                                   .as_float(0);
    }

    /* Get Mux transistor size */
    power_arch->mux_transistor_size = 1.0;
    Cur = get_single_child(parent, "mux_transistor_size", loc_data, OPTIONAL);
    if (Cur) {
        power_arch->mux_transistor_size = get_attribute(Cur,
                                                        "mux_transistor_size", loc_data)
                                              .as_float(0);
    }

    /* Get FF size */
    power_arch->FF_size = 1.0;
    Cur = get_single_child(parent, "FF_size", loc_data, OPTIONAL);
    if (Cur) {
        power_arch->FF_size = get_attribute(Cur, "FF_size", loc_data).as_float(0);
    }

    /* Get LUT transistor size */
    power_arch->LUT_transistor_size = 1.0;
    Cur = get_single_child(parent, "LUT_transistor_size", loc_data, OPTIONAL);
    if (Cur) {
        power_arch->LUT_transistor_size = get_attribute(Cur,
                                                        "LUT_transistor_size", loc_data)
                                              .as_float(0);
    }
}

/* Get the clock architcture */
static void ProcessClocks(pugi::xml_node Parent, t_clock_arch* clocks, const pugiutil::loc_data& loc_data) {
    pugi::xml_node Node;
    int i;
    const char* tmp;

    clocks->num_global_clocks = count_children(Parent, "clock", loc_data, OPTIONAL);

    /* Alloc the clockdetails */
    clocks->clock_inf = nullptr;
    if (clocks->num_global_clocks > 0) {
        clocks->clock_inf = (t_clock_network*)vtr::malloc(clocks->num_global_clocks * sizeof(t_clock_network));
        memset(clocks->clock_inf, 0,
               clocks->num_global_clocks * sizeof(t_clock_network));
    }

    /* Load the clock info. */
    Node = get_first_child(Parent, "clock", loc_data);
    for (i = 0; i < clocks->num_global_clocks; ++i) {
        tmp = get_attribute(Node, "buffer_size", loc_data).value();
        if (strcmp(tmp, "auto") == 0) {
            clocks->clock_inf[i].autosize_buffer = true;
        } else {
            clocks->clock_inf[i].autosize_buffer = false;
            clocks->clock_inf[i].buffer_size = (float)atof(tmp);
        }

        clocks->clock_inf[i].C_wire = get_attribute(Node, "C_wire", loc_data).as_float(0);

        /* get the next clock item */
        Node = Node.next_sibling(Node.name());
    }
}

/* Used by functions outside read_xml_util.c to gain access to arch filename */
const char* get_arch_file_name() {
    return arch_file_name;
}

bool check_model_clocks(pugi::xml_node model_tag, const pugiutil::loc_data& loc_data, const t_model* model) {
    //Collect the ports identified as clocks
    std::set<std::string> clocks;
    for (t_model_ports* ports : {model->inputs, model->outputs}) {
        for (t_model_ports* port = ports; port != nullptr; port = port->next) {
            if (port->is_clock) {
                clocks.insert(port->name);
            }
        }
    }

    //Check that any clock references on the ports are to identified clock ports
    for (t_model_ports* ports : {model->inputs, model->outputs}) {
        for (t_model_ports* port = ports; port != nullptr; port = port->next) {
            if (!port->clock.empty() && !clocks.count(port->clock)) {
                archfpga_throw(loc_data.filename_c_str(), loc_data.line(model_tag),
                               "No matching clock port '%s' on model '%s', required for port '%s'",
                               port->clock.c_str(), model->name, port->name);
            }
        }
    }
    return true;
}

bool check_model_combinational_sinks(pugi::xml_node model_tag, const pugiutil::loc_data& loc_data, const t_model* model) {
    //Outputs should have no combinational sinks
    for (t_model_ports* port = model->outputs; port != nullptr; port = port->next) {
        if (port->combinational_sink_ports.size() != 0) {
            archfpga_throw(loc_data.filename_c_str(), loc_data.line(model_tag),
                           "Model '%s' output port '%s' can not have combinational sink ports",
                           model->name, port->name);
        }
    }

    //Record the output ports
    std::set<std::string> output_ports;
    for (t_model_ports* port = model->outputs; port != nullptr; port = port->next) {
        output_ports.insert(port->name);
    }

    //Check that the input port combinational sinks are all outputs
    for (t_model_ports* port = model->inputs; port != nullptr; port = port->next) {
        for (const std::string& sink_port_name : port->combinational_sink_ports) {
            if (!output_ports.count(sink_port_name)) {
                archfpga_throw(loc_data.filename_c_str(), loc_data.line(model_tag),
                               "Model '%s' input port '%s' can not be combinationally connected to '%s' (not an output port of the model)",
                               model->name, port->name, sink_port_name.c_str());
            }
        }
    }
    return true;
}

void warn_model_missing_timing(pugi::xml_node model_tag, const pugiutil::loc_data& loc_data, const t_model* model) {
    //Check whether there are missing edges and warn the user
    std::set<std::string> comb_connected_outputs;
    for (t_model_ports* port = model->inputs; port != nullptr; port = port->next) {
        if (port->clock.empty()                       //Not sequential
            && port->combinational_sink_ports.empty() //Doesn't drive any combinational outputs
            && !port->is_clock                        //Not an input clock
        ) {
            VTR_LOGF_WARN(loc_data.filename_c_str(), loc_data.line(model_tag),
                          "Model '%s' input port '%s' has no timing specification (no clock specified to create a sequential input port, not combinationally connected to any outputs, not a clock input)\n", model->name, port->name);
        }

        comb_connected_outputs.insert(port->combinational_sink_ports.begin(), port->combinational_sink_ports.end());
    }

    for (t_model_ports* port = model->outputs; port != nullptr; port = port->next) {
        if (port->clock.empty()                          //Not sequential
            && !comb_connected_outputs.count(port->name) //Not combinationally drivven
            && !port->is_clock                           //Not an output clock
        ) {
            VTR_LOGF_WARN(loc_data.filename_c_str(), loc_data.line(model_tag),
                          "Model '%s' output port '%s' has no timing specification (no clock specified to create a sequential output port, not combinationally connected to any inputs, not a clock output)\n", model->name, port->name);
        }
    }
}

bool check_leaf_pb_model_timing_consistency(const t_pb_type* pb_type, const t_arch& arch) {
    //Normalize the blif model name to match the model name
    // by removing the leading '.' (.latch, .inputs, .names etc.)
    // by removing the leading '.subckt'
    VTR_ASSERT(pb_type->blif_model);
    std::string blif_model = pb_type->blif_model;
    std::string subckt = ".subckt ";
    auto pos = blif_model.find(subckt);
    if (pos != std::string::npos) {
        blif_model = blif_model.substr(pos + subckt.size());
    }

    //Find the matching model
    const t_model* model = nullptr;

    for (const t_model* models : {arch.models, arch.model_library}) {
        for (model = models; model != nullptr; model = model->next) {
            if (std::string(model->name) == blif_model) {
                break;
            }
        }
        if (model != nullptr) {
            break;
        }
    }
    if (model == nullptr) {
        archfpga_throw(get_arch_file_name(), -1,
                       "Unable to find model for blif_model '%s' found on pb_type '%s'",
                       blif_model.c_str(), pb_type->name);
    }

    //Now that we have the model we can compare the timing annotations

    //Check from the pb_type's delay annotations match the model
    //
    //  This ensures that the pb_types' delay annotations are consistent with the model
    for (int i = 0; i < pb_type->num_annotations; ++i) {
        const t_pin_to_pin_annotation* annot = &pb_type->annotations[i];

        if (annot->type == E_ANNOT_PIN_TO_PIN_DELAY) {
            //Check that any combinational delays specified match the 'combinational_sinks_ports' in the model

            if (annot->clock) {
                //Sequential annotation, check that the clock on the specified port matches the model

                //Annotations always put the pin in the input_pins field
                VTR_ASSERT(annot->input_pins);
                for (const std::string& input_pin : vtr::split(annot->input_pins)) {
                    InstPort annot_port(input_pin);
                    for (const std::string& clock : vtr::split(annot->clock)) {
                        InstPort annot_clock(clock);

                        //Find the model port
                        const t_model_ports* model_port = nullptr;
                        for (const t_model_ports* ports : {model->inputs, model->outputs}) {
                            for (const t_model_ports* port = ports; port != nullptr; port = port->next) {
                                if (port->name == annot_port.port_name()) {
                                    model_port = port;
                                    break;
                                }
                            }
                            if (model_port != nullptr) break;
                        }
                        if (model_port == nullptr) {
                            archfpga_throw(get_arch_file_name(), annot->line_num,
                                           "Failed to find port '%s' on '%s' for sequential delay annotation",
                                           annot_port.port_name().c_str(), annot_port.instance_name().c_str());
                        }

                        //Check that the clock matches the model definition
                        std::string model_clock = model_port->clock;
                        if (model_clock.empty()) {
                            archfpga_throw(get_arch_file_name(), annot->line_num,
                                           "<pb_type> timing-annotation/<model> mismatch on port '%s' of model '%s', model specifies"
                                           " no clock but timing annotation specifies '%s'",
                                           annot_port.port_name().c_str(), model->name, annot_clock.port_name().c_str());
                        }
                        if (model_port->clock != annot_clock.port_name()) {
                            archfpga_throw(get_arch_file_name(), annot->line_num,
                                           "<pb_type> timing-annotation/<model> mismatch on port '%s' of model '%s', model specifies"
                                           " clock as '%s' but timing annotation specifies '%s'",
                                           annot_port.port_name().c_str(), model->name, model_clock.c_str(), annot_clock.port_name().c_str());
                        }
                    }
                }

            } else if (annot->input_pins && annot->output_pins) {
                //Combinational annotation
                VTR_ASSERT_MSG(!annot->clock, "Combinational annotations should have no clock");
                for (const std::string& input_pin : vtr::split(annot->input_pins)) {
                    InstPort annot_in(input_pin);
                    for (const std::string& output_pin : vtr::split(annot->output_pins)) {
                        InstPort annot_out(output_pin);

                        //Find the input model port
                        const t_model_ports* model_port = nullptr;
                        for (const t_model_ports* port = model->inputs; port != nullptr; port = port->next) {
                            if (port->name == annot_in.port_name()) {
                                model_port = port;
                                break;
                            }
                        }

                        if (model_port == nullptr) {
                            archfpga_throw(get_arch_file_name(), annot->line_num,
                                           "Failed to find port '%s' on '%s' for combinational delay annotation",
                                           annot_in.port_name().c_str(), annot_in.instance_name().c_str());
                        }

                        //Check that the output port is listed in the model's combinational sinks
                        auto b = model_port->combinational_sink_ports.begin();
                        auto e = model_port->combinational_sink_ports.end();
                        auto iter = std::find(b, e, annot_out.port_name());
                        if (iter == e) {
                            archfpga_throw(get_arch_file_name(), annot->line_num,
                                           "<pb_type> timing-annotation/<model> mismatch on port '%s' of model '%s', timing annotation"
                                           " specifies combinational connection to port '%s' but the connection does not exist in the model",
                                           model_port->name, model->name, annot_out.port_name().c_str());
                        }
                    }
                }
            } else {
                throw ArchFpgaError("Unrecognized delay annotation");
            }
        }
    }

    //Build a list of combinationally connected sinks
    std::set<std::string> comb_connected_outputs;
    for (t_model_ports* model_ports : {model->inputs, model->outputs}) {
        for (t_model_ports* model_port = model_ports; model_port != nullptr; model_port = model_port->next) {
            comb_connected_outputs.insert(model_port->combinational_sink_ports.begin(), model_port->combinational_sink_ports.end());
        }
    }

    //Check from the model to pb_type's delay annotations
    //
    //  This ensures that the pb_type has annotations for all delays/values
    //  required by the model
    for (t_model_ports* model_ports : {model->inputs, model->outputs}) {
        for (t_model_ports* model_port = model_ports; model_port != nullptr; model_port = model_port->next) {
            //If the model port has no timing specification don't check anything (e.g. architectures with no timing info)
            if (model_port->clock.empty()
                && model_port->combinational_sink_ports.empty()
                && !comb_connected_outputs.count(model_port->name)) {
                continue;
            }

            if (!model_port->clock.empty()) {
                //Sequential port

                if (model_port->dir == IN_PORT) {
                    //Sequential inputs must have a T_setup or T_hold
                    if (find_sequential_annotation(pb_type, model_port, E_ANNOT_PIN_TO_PIN_DELAY_TSETUP) == nullptr
                        && find_sequential_annotation(pb_type, model_port, E_ANNOT_PIN_TO_PIN_DELAY_THOLD) == nullptr) {
                        std::stringstream msg;
                        msg << "<pb_type> '" << pb_type->name << "' timing-annotation/<model> mismatch on";
                        msg << " port '" << model_port->name << "' of model '" << model->name << "',";
                        msg << " port is a sequential input but has neither T_setup nor T_hold specified";

                        if (is_library_model(model)) {
                            //Only warn if timing info is missing from a library model (e.g. .names/.latch on a non-timing architecture)
                            VTR_LOGF_WARN(get_arch_file_name(), -1, "%s\n", msg.str().c_str());
                        } else {
                            archfpga_throw(get_arch_file_name(), -1, msg.str().c_str());
                        }
                    }

                    if (!model_port->combinational_sink_ports.empty()) {
                        //Sequential input with internal combinational connectsion it must also have T_clock_to_Q
                        if (find_sequential_annotation(pb_type, model_port, E_ANNOT_PIN_TO_PIN_DELAY_CLOCK_TO_Q_MAX) == nullptr
                            && find_sequential_annotation(pb_type, model_port, E_ANNOT_PIN_TO_PIN_DELAY_CLOCK_TO_Q_MIN) == nullptr) {
                            std::stringstream msg;
                            msg << "<pb_type> '" << pb_type->name << "' timing-annotation/<model> mismatch on";
                            msg << " port '" << model_port->name << "' of model '" << model->name << "',";
                            msg << " port is a sequential input with internal combinational connects but has neither";
                            msg << " min nor max T_clock_to_Q specified";

                            if (is_library_model(model)) {
                                //Only warn if timing info is missing from a library model (e.g. .names/.latch on a non-timing architecture)
                                VTR_LOGF_WARN(get_arch_file_name(), -1, "%s\n", msg.str().c_str());
                            } else {
                                archfpga_throw(get_arch_file_name(), -1, msg.str().c_str());
                            }
                        }
                    }

                } else {
                    VTR_ASSERT(model_port->dir == OUT_PORT);
                    //Sequential outputs must have T_clock_to_Q
                    if (find_sequential_annotation(pb_type, model_port, E_ANNOT_PIN_TO_PIN_DELAY_CLOCK_TO_Q_MAX) == nullptr
                        && find_sequential_annotation(pb_type, model_port, E_ANNOT_PIN_TO_PIN_DELAY_CLOCK_TO_Q_MIN) == nullptr) {
                        std::stringstream msg;
                        msg << "<pb_type> '" << pb_type->name << "' timing-annotation/<model> mismatch on";
                        msg << " port '" << model_port->name << "' of model '" << model->name << "',";
                        msg << " port is a sequential output but has neither min nor max T_clock_to_Q specified";

                        if (is_library_model(model)) {
                            //Only warn if timing info is missing from a library model (e.g. .names/.latch on a non-timing architecture)
                            VTR_LOGF_WARN(get_arch_file_name(), -1, "%s\n", msg.str().c_str());
                        } else {
                            archfpga_throw(get_arch_file_name(), -1, msg.str().c_str());
                        }
                    }

                    if (comb_connected_outputs.count(model_port->name)) {
                        //Sequential output with internal combinational connectison must have T_setup/T_hold
                        if (find_sequential_annotation(pb_type, model_port, E_ANNOT_PIN_TO_PIN_DELAY_TSETUP) == nullptr
                            && find_sequential_annotation(pb_type, model_port, E_ANNOT_PIN_TO_PIN_DELAY_THOLD) == nullptr) {
                            std::stringstream msg;
                            msg << "<pb_type> '" << pb_type->name << "' timing-annotation/<model> mismatch on";
                            msg << " port '" << model_port->name << "' of model '" << model->name << "',";
                            msg << " port is a sequential output with internal combinational connections but has";
                            msg << " neither T_setup nor T_hold specified";

                            if (is_library_model(model)) {
                                //Only warn if timing info is missing from a library model (e.g. .names/.latch on a non-timing architecture)
                                VTR_LOGF_WARN(get_arch_file_name(), -1, "%s\n", msg.str().c_str());
                            } else {
                                archfpga_throw(get_arch_file_name(), -1, msg.str().c_str());
                            }
                        }
                    }
                }
            }

            //Check that combinationally connected inputs/outputs have combinational delays between them
            if (model_port->dir == IN_PORT) {
                for (const auto& sink_port : model_port->combinational_sink_ports) {
                    if (find_combinational_annotation(pb_type, model_port->name, sink_port) == nullptr) {
                        std::stringstream msg;
                        msg << "<pb_type> '" << pb_type->name << "' timing-annotation/<model> mismatch on";
                        msg << " port '" << model_port->name << "' of model '" << model->name << "',";
                        msg << " input port '" << model_port->name << "' has combinational connections to";
                        msg << " port '" << sink_port.c_str() << "'; specified in model, but no combinational delays found on pb_type";

                        if (is_library_model(model)) {
                            //Only warn if timing info is missing from a library model (e.g. .names/.latch on a non-timing architecture)
                            VTR_LOGF_WARN(get_arch_file_name(), -1, "%s\n", msg.str().c_str());
                        } else {
                            archfpga_throw(get_arch_file_name(), -1, msg.str().c_str());
                        }
                    }
                }
            }
        }
    }

    return true;
}

const t_pin_to_pin_annotation* find_sequential_annotation(const t_pb_type* pb_type, const t_model_ports* port, enum e_pin_to_pin_delay_annotations annot_type) {
    VTR_ASSERT(annot_type == E_ANNOT_PIN_TO_PIN_DELAY_TSETUP
               || annot_type == E_ANNOT_PIN_TO_PIN_DELAY_THOLD
               || annot_type == E_ANNOT_PIN_TO_PIN_DELAY_CLOCK_TO_Q_MAX
               || annot_type == E_ANNOT_PIN_TO_PIN_DELAY_CLOCK_TO_Q_MIN);

    for (int iannot = 0; iannot < pb_type->num_annotations; ++iannot) {
        const t_pin_to_pin_annotation* annot = &pb_type->annotations[iannot];
        InstPort annot_in(annot->input_pins);
        if (annot_in.port_name() == port->name) {
            for (int iprop = 0; iprop < annot->num_value_prop_pairs; ++iprop) {
                if (annot->prop[iprop] == annot_type) {
                    return annot;
                }
            }
        }
    }

    return nullptr;
}

const t_pin_to_pin_annotation* find_combinational_annotation(const t_pb_type* pb_type, std::string in_port, std::string out_port) {
    for (int iannot = 0; iannot < pb_type->num_annotations; ++iannot) {
        const t_pin_to_pin_annotation* annot = &pb_type->annotations[iannot];
        for (const auto& annot_in_str : vtr::split(annot->input_pins)) {
            InstPort in_pins(annot_in_str);
            for (const auto& annot_out_str : vtr::split(annot->output_pins)) {
                InstPort out_pins(annot_out_str);
                if (in_pins.port_name() == in_port && out_pins.port_name() == out_port) {
                    for (int iprop = 0; iprop < annot->num_value_prop_pairs; ++iprop) {
                        if (annot->prop[iprop] == E_ANNOT_PIN_TO_PIN_DELAY_MAX
                            || annot->prop[iprop] == E_ANNOT_PIN_TO_PIN_DELAY_MIN) {
                            return annot;
                        }
                    }
                }
            }
        }
    }
    return nullptr;
}

std::string inst_port_to_port_name(std::string inst_port) {
    auto pos = inst_port.find('.');
    if (pos != std::string::npos) {
        return inst_port.substr(pos + 1);
    }
    return inst_port;
}

static bool attribute_to_bool(const pugi::xml_node node,
                              const pugi::xml_attribute attr,
                              const pugiutil::loc_data& loc_data) {
    if (attr.value() == std::string("1")) {
        return true;
    } else if (attr.value() == std::string("0")) {
        return false;
    } else {
        bad_attribute_value(attr, node, loc_data, {"0", "1"});
    }

    return false;
}

int find_switch_by_name(const t_arch& arch, std::string switch_name) {
    for (int iswitch = 0; iswitch < arch.num_switches; ++iswitch) {
        const t_arch_switch_inf& arch_switch = arch.Switches[iswitch];
        if (arch_switch.name == switch_name) {
            return iswitch;
        }
    }

    return OPEN;
}

e_side string_to_side(std::string side_str) {
    e_side side = NUM_SIDES;
    if (side_str.empty()) {
        side = NUM_SIDES;
    } else if (side_str == "left") {
        side = LEFT;
    } else if (side_str == "right") {
        side = RIGHT;
    } else if (side_str == "top") {
        side = TOP;
    } else if (side_str == "bottom") {
        side = BOTTOM;
    } else {
        archfpga_throw(__FILE__, __LINE__,
                       "Invalid side specification");
    }
    return side;
}<|MERGE_RESOLUTION|>--- conflicted
+++ resolved
@@ -3065,18 +3065,13 @@
         }
         arch_switch.name = vtr::strdup(switch_name);
 
-<<<<<<< HEAD
 		/* Figure out the type of switch */
         /* As noted above, due to their configuration of pass transistors feeding into a buffer,
          * only multiplexers and tristate buffers have an internal capacitance element.         */
 
-=======
-        /* Figure out the type of switch. */
->>>>>>> 203c3b53
         SwitchType type = SwitchType::MUX;
         if (0 == strcmp(type_name, "mux")) {
             type = SwitchType::MUX;
-<<<<<<< HEAD
             expect_only_attributes(Node, {"type", "name", "R", "Cin", "Cout", "Cinternal", "Tdel", "buf_size", "power_buf_size", "mux_trans_size"}, " with type '"s + type_name + "'"s, loc_data); 
 		
         } else if (0 == strcmp(type_name, "tristate")) {
@@ -3094,36 +3089,8 @@
 		} else if (0 == strcmp(type_name, "short")) {
 			type = SwitchType::SHORT;
             expect_only_attributes(Node, {"type", "name", "R", "Cin", "Cout", "Tdel"}, " with type "s + type_name + "'"s, loc_data); 
-=======
-            expect_only_attributes(Node, {"type", "name", "R", "Cin", "Cout", "Tdel", "buf_size", "power_buf_size", "mux_trans_size"}, " with type '"s + type_name + "'"s, loc_data);
-
-        } else if (0 == strcmp(type_name, "tristate")) {
-            type = SwitchType::TRISTATE;
-            expect_only_attributes(Node, {"type", "name", "R", "Cin", "Cout", "Tdel", "buf_size", "power_buf_size"}, " with type '"s + type_name + "'"s, loc_data);
-
-        } else if (0 == strcmp(type_name, "buffer")) {
-            type = SwitchType::BUFFER;
-            expect_only_attributes(Node, {"type", "name", "R", "Cin", "Cout", "Tdel", "buf_size", "power_buf_size"}, " with type '"s + type_name + "'"s, loc_data);
-
-        } else if (0 == strcmp(type_name, "pass_gate")) {
-            type = SwitchType::PASS_GATE;
-            expect_only_attributes(Node, {"type", "name", "R", "Cin", "Cout", "Tdel"}, " with type '"s + type_name + "'"s, loc_data);
-
-        } else if (0 == strcmp(type_name, "short")) {
-            type = SwitchType::SHORT;
-            expect_only_attributes(Node, {"type", "name", "R", "Cin", "Cout", "Tdel"}, " with type "s + type_name + "'"s, loc_data);
->>>>>>> 203c3b53
-
-        } else {
-            archfpga_throw(loc_data.filename_c_str(), loc_data.line(Node),
-                           "Invalid switch type '%s'.\n", type_name);
-        }
-        arch_switch.set_type(type);
-
-        arch_switch.R = get_attribute(Node, "R", loc_data, TIMING_ENABLE_REQD).as_float(0);
-
-<<<<<<< HEAD
-		arch_switch.R = get_attribute(Node, "R", loc_data,TIMING_ENABLE_REQD).as_float(0);
+		
+        arch_switch.R = get_attribute(Node, "R", loc_data,TIMING_ENABLE_REQD).as_float(0);
 
 		ReqOpt COUT_REQD = TIMING_ENABLE_REQD;
 		ReqOpt CIN_REQD = TIMING_ENABLE_REQD;
@@ -3131,11 +3098,6 @@
         // architecture without Cinternal without breaking the program flow.
         ReqOpt CINTERNAL_REQD = OPTIONAL;
         
-
-=======
-        ReqOpt COUT_REQD = TIMING_ENABLE_REQD;
-        ReqOpt CIN_REQD = TIMING_ENABLE_REQD;
->>>>>>> 203c3b53
         if (arch_switch.type() == SwitchType::SHORT) {
             //Cin/Cout are optional on shorts, since they really only have one capacitance
             CIN_REQD = OPTIONAL;
