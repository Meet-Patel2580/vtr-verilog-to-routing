#ifndef DEVICE_GRID
#define DEVICE_GRID

#include <string>
#include <vector>
#include <cmath>
#include "vtr_ndmatrix.h"
#include "physical_types.h"

/**
 * @brief s_grid_tile is the minimum tile of the fpga
<<<<<<< HEAD
 * @note This struct shouldn't be directly accessed by other functions. Use helper function in DeviceGrid instead.
=======
 * @note This struct shouldn't be directly accessed by other functions. Use the helper functions in DeviceGrid instead.
>>>>>>> b86ab992
 */
struct t_grid_tile {
    t_physical_tile_type_ptr type = nullptr; ///<Pointer to type descriptor, NULL for illegal
    int width_offset = 0;                    ///<Number of grid tiles reserved based on width (right) of a block
    int height_offset = 0;                   ///<Number of grid tiles reserved based on height (top) of a block
    const t_metadata_dict* meta = nullptr;
};

///@brief DeviceGrid represents the FPGA fabric. It is used to get information about different layers and tiles.
// TODO: All of the function that use helper functions of this class should pass the layer_num to the functions, and the default value of layer_num should be deleted eventually.
class DeviceGrid {
  public:
    DeviceGrid() = default;
<<<<<<< HEAD
    DeviceGrid(std::string grid_name, std::vector<vtr::Matrix<t_grid_tile>> grid);
    DeviceGrid(std::string grid_name, std::vector<vtr::Matrix<t_grid_tile>> grid, std::vector<t_logical_block_type_ptr> limiting_res);

    const std::string& name() const { return name_; }

    ///@brief Return the width of the grid at the specified layer
    size_t width(int layer_num = 0) const { return grid_[layer_num].dim_size(0); }
    ///@brief Return the height of the grid at the specified layer
    size_t height(int layer_num = 0) const { return grid_[layer_num].dim_size(1); }

    ///@brief Return the number of layers(number of dies)
    inline int get_num_layers() const {
        return num_layers_;
    }

    ///@brief Given t_grid_tile, return the x coordinate of the tile on the given layer
    inline int get_grid_loc_x(const t_grid_tile*& grid_loc, int layer_num = 0) const {
        auto diff = grid_loc - &grid_[layer_num].get(0);

        return diff / grid_[layer_num].dim_size(1);
    }

    ///@brief Given t_grid_tile, return the y coordinate of the tile on the given layer
    inline int get_grid_loc_y(const t_grid_tile*& grid_loc, int layer_num = 0) const {
        auto diff = grid_loc - &grid_[layer_num].get(0);

        return diff % grid_[layer_num].dim_size(1);
    }

    ///@brief Return the nth t_grid_tile on the given layer of the flattened grid
    inline const t_grid_tile* get_grid_locs_grid_loc(int n, int layer_num = 0) const {
        return &grid_[layer_num].get(n);
    }

    ///@brief Return the size of the flattened grid on the given layer
    inline size_t grid_size(int layer_num = 0) const {
        return grid_[layer_num].size();
    }

    inline size_t grid_dim_size(int dim, int layer_num = 0) const {
        return grid_[layer_num].dim_size(dim);
    }
=======
    DeviceGrid(std::string grid_name, vtr::NdMatrix<t_grid_tile, 3> grid);
    DeviceGrid(std::string grid_name, vtr::NdMatrix<t_grid_tile, 3> grid, std::vector<t_logical_block_type_ptr> limiting_res);

    const std::string& name() const { return name_; }

    ///@brief Return the number of layers(number of dies)
    inline int get_num_layers() const {
        return (int)grid_.dim_size(0);
    }

    ///@brief Return the width of the grid at the specified layer
    size_t width() const { return grid_.dim_size(1); }
    ///@brief Return the height of the grid at the specified layer
    size_t height() const { return grid_.dim_size(2); }

    ///@brief Return the size of the flattened grid on the given layer
    inline size_t grid_size() const {
        return grid_.size();
    }

    ///@brief deallocate members of DeviceGrid
>>>>>>> b86ab992
    void clear();

    /**
     * @brief Return the number of instances of the specified tile type on the specified layer. If the layer_num is -1, return the total number of instances of the specified tile type on all layers.
     * @note This function should be used if count_instances() is called in the constructor.
     */
<<<<<<< HEAD
    size_t num_instances(t_physical_tile_type_ptr type, int layer_num) const;
=======
    size_t num_instances(t_physical_tile_type_ptr type, int layer_num = 0) const;
>>>>>>> b86ab992

    /**
     * @brief Returns the block types which limits the device size (may be empty if
     *        resource limits were not considered when selecting the device).
     */
    std::vector<t_logical_block_type_ptr> limiting_resources() const { return limiting_resources_; }

    ///@brief Return the t_physical_tile_type_ptr at the specified location
<<<<<<< HEAD
    inline t_physical_tile_type_ptr get_physical_type(const t_physical_tile_loc& tile_loc) const {
        return grid_[tile_loc.layer_num][tile_loc.x][tile_loc.y].type;
    }

    ///@brief Return the width offset of the tile at the specified location. The root location of the tile is where width_offset and height_offset are 0.
    inline int get_width_offset(const t_physical_tile_loc& tile_loc) const {
        return grid_[tile_loc.layer_num][tile_loc.x][tile_loc.y].width_offset;
    }

    ///@brief Return the height offset of the tile at the specified location. The root location of the tile is where width_offset and height_offset are 0
    inline int get_height_offset(const t_physical_tile_loc& tile_loc) const {
        return grid_[tile_loc.layer_num][tile_loc.x][tile_loc.y].height_offset;
    }

    ///@brief Return the metadata of the tile at the specified location
    inline const t_metadata_dict* get_metadata(const t_physical_tile_loc& tile_loc) const {
        return grid_[tile_loc.layer_num][tile_loc.x][tile_loc.y].meta;
=======
    inline t_physical_tile_type_ptr get_physical_type(size_t x, size_t y, int layer_num = 0) const {
        return grid_[layer_num][x][y].type;
    }

    ///@brief Return the width offset of the tile at the specified location. The root location of the tile is where width_offset and height_offset are 0.
    inline int get_width_offset(size_t x, size_t y, int layer_num = 0) const {
        return grid_[layer_num][x][y].width_offset;
    }

    ///@brief Return the height offset of the tile at the specified location. The root location of the tile is where width_offset and height_offset are 0
    inline int get_height_offset(size_t x, size_t y, int layer_num = 0) const {
        return grid_[layer_num][x][y].height_offset;
    }

    ///@brief Return the metadata of the tile at the specified location
    inline const t_metadata_dict* get_metadata(size_t x, size_t y, int layer_num = 0) const {
        return grid_[layer_num][x][y].meta;
    }

    ///@brief Given t_grid_tile, return the x coordinate of the tile on the given layer - Used by serializer functions
    inline int get_grid_loc_x(const t_grid_tile*& grid_loc) const {
        int layer_num = std::floor(static_cast<int>(grid_loc - &grid_.get(0)) / (width() * height()));
        auto diff = grid_loc - &grid_.get(layer_num * height() * width());

        return diff / grid_.dim_size(2);
    }

    ///@brief Given t_grid_tile, return the y coordinate of the tile on the given layer - Used by serializer functions
    inline int get_grid_loc_y(const t_grid_tile*& grid_loc) const {
        int layer_num = std::floor(static_cast<int>(grid_loc - &grid_.get(0)) / (width() * height()));
        auto diff = grid_loc - &grid_.get(layer_num * height() * width());

        return diff % grid_.dim_size(2);
    }

    ///@brief Return the nth t_grid_tile on the given layer of the flattened grid - Used by serializer functions
    inline const t_grid_tile* get_grid_locs_grid_loc(int n) const {
        return &grid_.get(n);
>>>>>>> b86ab992
    }

  private:
    ///@brief count_instances() counts the number of each tile type on each layer and store it in instance_counts_. It is called in the constructor.
    void count_instances();

    std::string name_;

<<<<<<< HEAD
    ///@brief num_layers_ is the number of layers (dies) in the FPGA chip. An FPGA chip has at least one layer.
    int num_layers_ = 1;

    /**
     * @brief grid_ is a vector of 2D grids. Each 2D grid represents a layer (die) of the FPGA chip. The layers are pushed backed to the top from the bottom (grid_[0] corresponds to the bottom layer).
     * @note The first dimension is the layer number, the second dimension is the x coordinate, and the third dimension is the y coordinate.
     * @note Note that vtr::Matrix operator[] returns and intermediate type
     * @note which can be used or indexing in the second dimension, allowing
     * @note traditional 2-d indexing to be used
     */
    std::vector<vtr::Matrix<t_grid_tile>> grid_;
=======
    /**
     * @brief grid_ is a 3D matrix that represents the grid of the FPGA chip.
     * @note The first dimension is the layer number (grid_[0] corresponds to the bottom layer), the second dimension is the x coordinate, and the third dimension is the y coordinate.
     * @note Note that vtr::Matrix operator[] returns and intermediate type
     * @note which can be used for indexing in the second dimension, allowing
     * @note traditional 2-d indexing to be used
     */
    vtr::NdMatrix<t_grid_tile, 3> grid_; //This stores the grid of complex blocks. It is a a 3D matrix: [0..num_layers-1][0..grid.width()-1][0..grid_height()-1]
>>>>>>> b86ab992

    ///@brief instance_counts_ stores the number of each tile type on each layer. It is initialized in count_instances().
    std::vector<std::map<t_physical_tile_type_ptr, size_t>> instance_counts_; /* [layer_num][physical_tile_type_ptr] */

    std::vector<t_logical_block_type_ptr> limiting_resources_;
};

#endif<|MERGE_RESOLUTION|>--- conflicted
+++ resolved
@@ -9,11 +9,7 @@
 
 /**
  * @brief s_grid_tile is the minimum tile of the fpga
-<<<<<<< HEAD
- * @note This struct shouldn't be directly accessed by other functions. Use helper function in DeviceGrid instead.
-=======
  * @note This struct shouldn't be directly accessed by other functions. Use the helper functions in DeviceGrid instead.
->>>>>>> b86ab992
  */
 struct t_grid_tile {
     t_physical_tile_type_ptr type = nullptr; ///<Pointer to type descriptor, NULL for illegal
@@ -27,50 +23,6 @@
 class DeviceGrid {
   public:
     DeviceGrid() = default;
-<<<<<<< HEAD
-    DeviceGrid(std::string grid_name, std::vector<vtr::Matrix<t_grid_tile>> grid);
-    DeviceGrid(std::string grid_name, std::vector<vtr::Matrix<t_grid_tile>> grid, std::vector<t_logical_block_type_ptr> limiting_res);
-
-    const std::string& name() const { return name_; }
-
-    ///@brief Return the width of the grid at the specified layer
-    size_t width(int layer_num = 0) const { return grid_[layer_num].dim_size(0); }
-    ///@brief Return the height of the grid at the specified layer
-    size_t height(int layer_num = 0) const { return grid_[layer_num].dim_size(1); }
-
-    ///@brief Return the number of layers(number of dies)
-    inline int get_num_layers() const {
-        return num_layers_;
-    }
-
-    ///@brief Given t_grid_tile, return the x coordinate of the tile on the given layer
-    inline int get_grid_loc_x(const t_grid_tile*& grid_loc, int layer_num = 0) const {
-        auto diff = grid_loc - &grid_[layer_num].get(0);
-
-        return diff / grid_[layer_num].dim_size(1);
-    }
-
-    ///@brief Given t_grid_tile, return the y coordinate of the tile on the given layer
-    inline int get_grid_loc_y(const t_grid_tile*& grid_loc, int layer_num = 0) const {
-        auto diff = grid_loc - &grid_[layer_num].get(0);
-
-        return diff % grid_[layer_num].dim_size(1);
-    }
-
-    ///@brief Return the nth t_grid_tile on the given layer of the flattened grid
-    inline const t_grid_tile* get_grid_locs_grid_loc(int n, int layer_num = 0) const {
-        return &grid_[layer_num].get(n);
-    }
-
-    ///@brief Return the size of the flattened grid on the given layer
-    inline size_t grid_size(int layer_num = 0) const {
-        return grid_[layer_num].size();
-    }
-
-    inline size_t grid_dim_size(int dim, int layer_num = 0) const {
-        return grid_[layer_num].dim_size(dim);
-    }
-=======
     DeviceGrid(std::string grid_name, vtr::NdMatrix<t_grid_tile, 3> grid);
     DeviceGrid(std::string grid_name, vtr::NdMatrix<t_grid_tile, 3> grid, std::vector<t_logical_block_type_ptr> limiting_res);
 
@@ -92,18 +44,13 @@
     }
 
     ///@brief deallocate members of DeviceGrid
->>>>>>> b86ab992
     void clear();
 
     /**
      * @brief Return the number of instances of the specified tile type on the specified layer. If the layer_num is -1, return the total number of instances of the specified tile type on all layers.
      * @note This function should be used if count_instances() is called in the constructor.
      */
-<<<<<<< HEAD
     size_t num_instances(t_physical_tile_type_ptr type, int layer_num) const;
-=======
-    size_t num_instances(t_physical_tile_type_ptr type, int layer_num = 0) const;
->>>>>>> b86ab992
 
     /**
      * @brief Returns the block types which limits the device size (may be empty if
@@ -112,7 +59,6 @@
     std::vector<t_logical_block_type_ptr> limiting_resources() const { return limiting_resources_; }
 
     ///@brief Return the t_physical_tile_type_ptr at the specified location
-<<<<<<< HEAD
     inline t_physical_tile_type_ptr get_physical_type(const t_physical_tile_loc& tile_loc) const {
         return grid_[tile_loc.layer_num][tile_loc.x][tile_loc.y].type;
     }
@@ -130,24 +76,6 @@
     ///@brief Return the metadata of the tile at the specified location
     inline const t_metadata_dict* get_metadata(const t_physical_tile_loc& tile_loc) const {
         return grid_[tile_loc.layer_num][tile_loc.x][tile_loc.y].meta;
-=======
-    inline t_physical_tile_type_ptr get_physical_type(size_t x, size_t y, int layer_num = 0) const {
-        return grid_[layer_num][x][y].type;
-    }
-
-    ///@brief Return the width offset of the tile at the specified location. The root location of the tile is where width_offset and height_offset are 0.
-    inline int get_width_offset(size_t x, size_t y, int layer_num = 0) const {
-        return grid_[layer_num][x][y].width_offset;
-    }
-
-    ///@brief Return the height offset of the tile at the specified location. The root location of the tile is where width_offset and height_offset are 0
-    inline int get_height_offset(size_t x, size_t y, int layer_num = 0) const {
-        return grid_[layer_num][x][y].height_offset;
-    }
-
-    ///@brief Return the metadata of the tile at the specified location
-    inline const t_metadata_dict* get_metadata(size_t x, size_t y, int layer_num = 0) const {
-        return grid_[layer_num][x][y].meta;
     }
 
     ///@brief Given t_grid_tile, return the x coordinate of the tile on the given layer - Used by serializer functions
@@ -169,7 +97,6 @@
     ///@brief Return the nth t_grid_tile on the given layer of the flattened grid - Used by serializer functions
     inline const t_grid_tile* get_grid_locs_grid_loc(int n) const {
         return &grid_.get(n);
->>>>>>> b86ab992
     }
 
   private:
@@ -178,19 +105,6 @@
 
     std::string name_;
 
-<<<<<<< HEAD
-    ///@brief num_layers_ is the number of layers (dies) in the FPGA chip. An FPGA chip has at least one layer.
-    int num_layers_ = 1;
-
-    /**
-     * @brief grid_ is a vector of 2D grids. Each 2D grid represents a layer (die) of the FPGA chip. The layers are pushed backed to the top from the bottom (grid_[0] corresponds to the bottom layer).
-     * @note The first dimension is the layer number, the second dimension is the x coordinate, and the third dimension is the y coordinate.
-     * @note Note that vtr::Matrix operator[] returns and intermediate type
-     * @note which can be used or indexing in the second dimension, allowing
-     * @note traditional 2-d indexing to be used
-     */
-    std::vector<vtr::Matrix<t_grid_tile>> grid_;
-=======
     /**
      * @brief grid_ is a 3D matrix that represents the grid of the FPGA chip.
      * @note The first dimension is the layer number (grid_[0] corresponds to the bottom layer), the second dimension is the x coordinate, and the third dimension is the y coordinate.
@@ -199,7 +113,6 @@
      * @note traditional 2-d indexing to be used
      */
     vtr::NdMatrix<t_grid_tile, 3> grid_; //This stores the grid of complex blocks. It is a a 3D matrix: [0..num_layers-1][0..grid.width()-1][0..grid_height()-1]
->>>>>>> b86ab992
 
     ///@brief instance_counts_ stores the number of each tile type on each layer. It is initialized in count_instances().
     std::vector<std::map<t_physical_tile_type_ptr, size_t>> instance_counts_; /* [layer_num][physical_tile_type_ptr] */
