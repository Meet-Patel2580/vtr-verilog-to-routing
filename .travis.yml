--- conflicted
+++ resolved
@@ -44,11 +44,6 @@
     - libxft-dev
     - libxml++2.6-dev
     - perl
-<<<<<<< HEAD
-    - python
-    - python3.6
-=======
->>>>>>> 0e39c900
     - python-lxml
     - texinfo
     - time
