--- conflicted
+++ resolved
@@ -10,7 +10,7 @@
 ENABLE_GRAPHICS = false
 # can be true or false
 
-BUILD_TYPE = debug
+BUILD_TYPE = release
 # can be debug or release - this option gets inherited by the library libarchfpga 
 # by default, though libarchfpga's build type can be set independently in libarchfpga's Makefile.
 
@@ -37,11 +37,7 @@
 	 -I../liblog/src \
 	$(shell pkg-config --cflags freetype2)
 
-<<<<<<< HEAD
-WARN_FLAGS = -Wall -Wpointer-arith -Wcast-qual -D__USE_FIXED_PROTOTYPES__ -ansi -pedantic -Wshadow -Wcast-align -D_POSIX_SOURCE -Wno-write-strings
-=======
 WARN_FLAGS = -Wall  -Wpointer-arith -Wcast-qual -D__USE_FIXED_PROTOTYPES__ -ansi -pedantic -Wshadow -Wcast-align -D_POSIX_SOURCE -Wno-write-strings
->>>>>>> 6f41a1ec
 
 DEBUG_FLAGS = -g -O0 
 #Potentially expensive asserts that should only be used if you're really scared
