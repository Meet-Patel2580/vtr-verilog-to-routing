#ifndef ROUTER_DELAY_PROFILING_H_
#define ROUTER_DELAY_PROFILING_H_

#include "vpr_types.h"
#include "route_timing.h"
#include "binary_heap.h"
#include "connection_router.h"

#include <vector>

class RouterDelayProfiler {
  public:
<<<<<<< HEAD
    RouterDelayProfiler(const Netlist<>& net_list,
                        const RouterLookahead* lookahead,
                        bool is_flat);
=======
    RouterDelayProfiler(const RouterLookahead* lookahead, bool is_flat);
>>>>>>> c1b695af
    bool calculate_delay(int source_node, int sink_node, const t_router_opts& router_opts, float* net_delay);

  private:
    const Netlist<>& net_list_;
    RouterStats router_stats_;
    ConnectionRouter<BinaryHeap> router_;
    bool is_flat_;
};

std::vector<float> calculate_all_path_delays_from_rr_node(int src_rr_node,
                                                          const t_router_opts& router_opts,
                                                          bool is_flat);

void alloc_routing_structs(t_chan_width chan_width,
                           const t_router_opts& router_opts,
                           t_det_routing_arch* det_routing_arch,
                           std::vector<t_segment_inf>& segment_inf,
                           const t_direct_inf* directs,
                           const int num_directs,
                           bool is_flat);

void free_routing_structs(const Netlist<>& net_list);

#endif /* ROUTER_DELAY_PROFILING_H_ */<|MERGE_RESOLUTION|>--- conflicted
+++ resolved
@@ -10,13 +10,9 @@
 
 class RouterDelayProfiler {
   public:
-<<<<<<< HEAD
     RouterDelayProfiler(const Netlist<>& net_list,
                         const RouterLookahead* lookahead,
                         bool is_flat);
-=======
-    RouterDelayProfiler(const RouterLookahead* lookahead, bool is_flat);
->>>>>>> c1b695af
     bool calculate_delay(int source_node, int sink_node, const t_router_opts& router_opts, float* net_delay);
 
   private:
