#include <cstdio>
#include <ctime>
#include <cmath>
#include <algorithm>
#include <vector>
#include <iostream>

#include "vtr_assert.h"
#include "vtr_util.h"
#include "vtr_log.h"
#include "vtr_digest.h"
#include "vtr_memory.h"

#include "vpr_types.h"
#include "vpr_error.h"
#include "vpr_utils.h"

#include "stats.h"
#include "globals.h"
#include "route_export.h"
#include "route_common.h"
#include "route_tree_timing.h"
#include "route_timing.h"
#include "route_breadth_first.h"
#include "place_and_route.h"
#include "rr_graph.h"
#include "rr_graph2.h"
#include "read_xml_arch_file.h"
#include "draw.h"
#include "echo_files.h"
#include "atom_netlist_utils.h"

#include "route_profiling.h"

#include "timing_util.h"
#include "RoutingDelayCalculator.h"
#include "timing_info.h"
#include "tatum/echo_writer.hpp"
#include "binary_heap.h"
#include "bucket.h"
#include "draw_global.h"

/**************** Types local to route_common.c ******************/
struct t_trace_branch {
    t_trace* head;
    t_trace* tail;
};

/**************** Static variables local to route_common.c ******************/

/* For managing my own list of currently free trace data structures.    */
static t_trace* trace_free_head = nullptr;
/* For keeping track of the sudo malloc memory for the trace*/
static vtr::t_chunk trace_ch;

static int num_trace_allocated = 0; /* To watch for memory leaks. */
static int num_linked_f_pointer_allocated = 0;

/*  The numbering relation between the channels and clbs is:				*
 *																	        *
 *  |    IO     | chan_   |   CLB     | chan_   |   CLB     |               *
 *  |grid[0][2] | y[0][2] |grid[1][2] | y[1][2] | grid[2][2]|               *
 *  +-----------+         +-----------+         +-----------+               *
 *                                                            } capacity in *
 *   No channel           chan_x[1][1]          chan_x[2][1]  } chan_width  *
 *                                                            } _x[1]       *
 *  +-----------+         +-----------+         +-----------+               *
 *  |           |  chan_  |           |  chan_  |           |               *
 *  |    IO     | y[0][1] |   CLB     | y[1][1] |   CLB     |               *
 *  |grid[0][1] |         |grid[1][1] |         |grid[2][1] |               *
 *  |           |         |           |         |           |               *
 *  +-----------+         +-----------+         +-----------+               *
 *                                                            } capacity in *
 *                        chan_x[1][0]          chan_x[2][0]  } chan_width  *
 *                                                            } _x[0]       *
 *                        +-----------+         +-----------+               *
 *                 No     |           |	   No   |           |               *
 *               Channel  |    IO     | Channel |    IO     |               *
 *                        |grid[1][0] |         |grid[2][0] |               *
 *                        |           |         |           |               *
 *                        +-----------+         +-----------+               *
 *                                                                          *
 *               {=======}              {=======}                           *
 *              Capacity in            Capacity in                          *
 *            chan_width_y[0]        chan_width_y[1]                        *
 *                                                                          */

/******************** Subroutines local to route_common.c *******************/
static t_trace_branch traceback_branch(int node, int target_net_pin_index, std::unordered_set<int>& main_branch_visited);
static std::pair<t_trace*, t_trace*> add_trace_non_configurable(t_trace* head, t_trace* tail, int node, std::unordered_set<int>& visited);
static std::pair<t_trace*, t_trace*> add_trace_non_configurable_recurr(int node, std::unordered_set<int>& visited, int depth = 0);

static vtr::vector<ParentNetId, std::vector<int>> load_net_rr_terminals(const RRGraphView& rr_graph,
                                                                  const Netlist<>& net_list,
                                                                  bool is_flat);

//static vtr::vector<ClusterNetId, std::vector<int>> load_cluster_net_rr_terminals(const RRGraphView& rr_graph, const ClusteredNetlist& clb_nlist);

static vtr::vector<ParentBlockId, std::vector<int>> load_rr_clb_sources(const RRGraphView& rr_graph,
                                                                         const Netlist<>& net_list,
                                                                         bool is_flat);

static t_clb_opins_used alloc_and_load_clb_opins_used_locally();
static void adjust_one_rr_occ_and_acc_cost(int inode, int add_or_sub, float acc_fac);

bool validate_traceback_recurr(t_trace* trace, std::set<int>& seen_rr_nodes);
static bool validate_trace_nodes(t_trace* head, const std::unordered_set<int>& trace_nodes);

static vtr::vector<ParentNetId, uint8_t> load_is_clock_net(const Netlist<>& net_list,
                                                            bool is_flat);

static RRNodeId get_connected_on_tile_node(const RRGraphView& rr_graph_view, RRNodeId node_id, bool is_flat);

/************************** Subroutine definitions ***************************/

void save_routing(const Netlist<>& net_list,
                  vtr::vector<ParentNetId, t_trace*>& best_routing,
                  const t_clb_opins_used& clb_opins_used_locally,
                  t_clb_opins_used& saved_clb_opins_used_locally) {
    /* This routing frees any routing currently held in best routing,       *
     * then copies over the current routing (held in route_ctx.trace), and       *
     * finally sets route_ctx.trace_head and route_ctx.trace_tail to all NULLs so that the      *
     * connection to the saved routing is broken.  This is necessary so     *
     * that the next iteration of the router does not free the saved        *
     * routing elements.  Also saves any data about locally used clb_opins, *
     * since this is also part of the routing.                              */

    t_trace *tptr, *tempptr;

    auto& route_ctx = g_vpr_ctx.mutable_routing();

    for (auto net_id : net_list.nets()) {
        /* Free any previously saved routing.  It is no longer best. */
        tptr = best_routing[net_id];
        while (tptr != nullptr) {
            tempptr = tptr->next;
            free_trace_data(tptr);
            tptr = tempptr;
        }

        /* Save a pointer to the current routing in best_routing. */
        best_routing[net_id] = route_ctx.trace[net_id].head;

        /* Set the current (working) routing to NULL so the current trace       *
         * elements won't be reused by the memory allocator.                    */

        route_ctx.trace[net_id].head = nullptr;
        route_ctx.trace[net_id].tail = nullptr;
        route_ctx.trace_nodes[net_id].clear();
    }

    /* Save which OPINs are locally used.                           */
    saved_clb_opins_used_locally = clb_opins_used_locally;
}

/* Deallocates any current routing in route_ctx.trace_head, and replaces it with    *
 * the routing in best_routing.  Best_routing is set to NULL to show that *
 * it no longer points to a valid routing.  NOTE:  route_ctx.trace_tail is not      *
 * restored -- it is set to all NULLs since it is only used in            *
 * update_traceback.  If you need route_ctx.trace_tail restored, modify this        *
 * routine.  Also restores the locally used opin data.                    */
void restore_routing(const Netlist<>& net_list,
                     vtr::vector<ParentNetId, t_trace*>& best_routing,
                     t_clb_opins_used& clb_opins_used_locally,
                     const t_clb_opins_used& saved_clb_opins_used_locally) {
    auto& route_ctx = g_vpr_ctx.mutable_routing();

    for (auto net_id : net_list.nets()) {
        /* Free any current routing. */
        pathfinder_update_path_occupancy(route_ctx.trace[net_id].head, -1);
        free_traceback(net_id);

        /* Set the current routing to the saved one. */
        route_ctx.trace[net_id].head = best_routing[net_id];
        pathfinder_update_path_occupancy(route_ctx.trace[net_id].head, 1);
        best_routing[net_id] = nullptr; /* No stored routing. */
    }

    /* Restore which OPINs are locally used.                           */
    clb_opins_used_locally = saved_clb_opins_used_locally;
}

/* This routine finds a "magic cookie" for the routing and prints it.    *
 * Use this number as a routing serial number to ensure that programming *
 * changes do not break the router.                                      */
void get_serial_num(const Netlist<>& net_list) {
    int serial_num, inode;
    t_trace* tptr;

    auto& route_ctx = g_vpr_ctx.routing();
    auto& device_ctx = g_vpr_ctx.device();
    const auto& rr_graph = device_ctx.rr_graph;

    serial_num = 0;

    for (auto net_id : net_list.nets()) {
        /* Global nets will have null trace_heads (never routed) so they *
         * are not included in the serial number calculation.            */

        tptr = route_ctx.trace[net_id].head;
        while (tptr != nullptr) {
            inode = tptr->index;
            serial_num += (size_t(net_id) + 1)
                          * (rr_graph.node_xlow(RRNodeId(inode)) * (device_ctx.grid.width()) - rr_graph.node_yhigh(RRNodeId(inode)));

            serial_num -= rr_graph.node_ptc_num(RRNodeId(inode)) * (size_t(net_id) + 1) * 10;

            serial_num -= rr_graph.node_type(RRNodeId(inode)) * (size_t(net_id) + 1) * 100;
            serial_num %= 2000000000; /* Prevent overflow */
            tptr = tptr->next;
        }
    }
    VTR_LOG("Serial number (magic cookie) for the routing is: %d\n", serial_num);
}

void try_graph(int width_fac,
               const t_router_opts& router_opts,
               t_det_routing_arch* det_routing_arch,
               std::vector<t_segment_inf>& segment_inf,
               t_chan_width_dist chan_width_dist,
               t_direct_inf* directs,
               int num_directs,
               bool is_flat) {
    auto& device_ctx = g_vpr_ctx.mutable_device();

    t_graph_type graph_type;
    t_graph_type graph_directionality;
    if (router_opts.route_type == GLOBAL) {
        graph_type = GRAPH_GLOBAL;
        graph_directionality = GRAPH_BIDIR;
    } else {
        graph_type = (det_routing_arch->directionality == BI_DIRECTIONAL ? GRAPH_BIDIR : GRAPH_UNIDIR);
        graph_directionality = (det_routing_arch->directionality == BI_DIRECTIONAL ? GRAPH_BIDIR : GRAPH_UNIDIR);
    }

    /* Set the channel widths */
    t_chan_width chan_width = init_chan(width_fac, chan_width_dist, graph_directionality);

    /* Free any old routing graph, if one exists. */
    free_rr_graph();

    /* Set up the routing resource graph defined by this FPGA architecture. */
    int warning_count;
    create_rr_graph(graph_type,
                    device_ctx.physical_tile_types,
                    device_ctx.grid,
                    chan_width,
                    device_ctx.num_arch_switches,
                    det_routing_arch,
                    segment_inf,
                    router_opts,
                    directs, num_directs,
                    &warning_count,
                    is_flat);
}

bool try_route(const Netlist<>& net_list,
               int width_fac,
               const t_router_opts& router_opts,
               const t_analysis_opts& analysis_opts,
               t_det_routing_arch* det_routing_arch,
               std::vector<t_segment_inf>& segment_inf,
               NetPinsMatrix<float>& net_delay,
               std::shared_ptr<SetupHoldTimingInfo> timing_info,
               std::shared_ptr<RoutingDelayCalculator> delay_calc,
               t_chan_width_dist chan_width_dist,
               t_direct_inf* directs,
               int num_directs,
               ScreenUpdatePriority first_iteration_priority,
               bool is_flat) {
    /* Attempts a routing via an iterated maze router algorithm.  Width_fac *
     * specifies the relative width of the channels, while the members of   *
     * router_opts determine the value of the costs assigned to routing     *
     * resource node, etc.  det_routing_arch describes the detailed routing *
     * architecture (connection and switch boxes) of the FPGA; it is used   *
     * only if a DETAILED routing has been selected.                        */

    auto& device_ctx = g_vpr_ctx.mutable_device();
    auto& cluster_ctx = g_vpr_ctx.clustering();

    t_graph_type graph_type;
    t_graph_type graph_directionality;
    if (router_opts.route_type == GLOBAL) {
        graph_type = GRAPH_GLOBAL;
        graph_directionality = GRAPH_BIDIR;
    } else {
        graph_type = (det_routing_arch->directionality == BI_DIRECTIONAL ? GRAPH_BIDIR : GRAPH_UNIDIR);
        graph_directionality = (det_routing_arch->directionality == BI_DIRECTIONAL ? GRAPH_BIDIR : GRAPH_UNIDIR);
    }

    /* Set the channel widths */
    t_chan_width chan_width = init_chan(width_fac, chan_width_dist, graph_directionality);

    /* Set up the routing resource graph defined by this FPGA architecture. */
    int warning_count;

    create_rr_graph(graph_type,
                    device_ctx.physical_tile_types,
                    device_ctx.grid,
                    chan_width,
                    device_ctx.num_arch_switches,
                    det_routing_arch,
                    segment_inf,
                    router_opts,
                    directs,
                    num_directs,
                    &warning_count,
                    is_flat);

    //Initialize drawing, now that we have an RR graph
    init_draw_coords(width_fac);

    bool success = true;

    /* Allocate and load additional rr_graph information needed only by the router. */
    alloc_and_load_rr_node_route_structs();

    init_route_structs(net_list,
                       router_opts.bb_factor,
                       is_flat);

    if (net_list.nets().empty()) {
        VTR_LOG_WARN("No nets to route\n");
    }

    if (router_opts.router_algorithm == BREADTH_FIRST) {
        VTR_LOG("Confirming router algorithm: BREADTH_FIRST.\n");
        success = try_breadth_first_route(router_opts);
    } else { /* TIMING_DRIVEN route */
        VTR_LOG("Confirming router algorithm: TIMING_DRIVEN.\n");
        auto& atom_ctx = g_vpr_ctx.atom();

        IntraLbPbPinLookup intra_lb_pb_pin_lookup(device_ctx.logical_block_types);
        ClusteredPinAtomPinsLookup netlist_pin_lookup(cluster_ctx.clb_nlist, atom_ctx.nlist, intra_lb_pb_pin_lookup);
        success = try_timing_driven_route(net_list,
                                          router_opts,
                                          analysis_opts,
                                          segment_inf,
                                          net_delay,
                                          netlist_pin_lookup,
                                          timing_info,
                                          delay_calc,
                                          first_iteration_priority,
                                          is_flat);

        profiling::time_on_fanout_analysis();
    }

    return (success);
}

bool feasible_routing() {
    /* This routine checks to see if this is a resource-feasible routing.      *
     * That is, are all rr_node capacity limitations respected?  It assumes    *
     * that the occupancy arrays are up to date when it is called.             */

    auto& device_ctx = g_vpr_ctx.device();
    const auto& rr_graph = device_ctx.rr_graph;
    auto& route_ctx = g_vpr_ctx.routing();

    for (const RRNodeId& rr_id : rr_graph.nodes()) {
        if (route_ctx.rr_node_route_inf[(size_t)rr_id].occ() > rr_graph.node_capacity(rr_id)) {
            return (false);
        }
    }

    return (true);
}

//Returns all RR nodes in the current routing which are congested
std::vector<int> collect_congested_rr_nodes() {
    auto& device_ctx = g_vpr_ctx.device();
    const auto& rr_graph = device_ctx.rr_graph;
    auto& route_ctx = g_vpr_ctx.routing();

    std::vector<int> congested_rr_nodes;
    for (const RRNodeId& rr_id : device_ctx.rr_graph.nodes()) {
        short occ = route_ctx.rr_node_route_inf[(size_t)rr_id].occ();
        short capacity = rr_graph.node_capacity(rr_id);

        if (occ > capacity) {
            congested_rr_nodes.push_back((size_t)rr_id);
        }
    }

    return congested_rr_nodes;
}

/* Returns a vector from [0..device_ctx.rr_nodes.size()-1] containing the set
 * of nets using each RR node */
std::vector<std::set<ClusterNetId>> collect_rr_node_nets() {
    auto& device_ctx = g_vpr_ctx.device();
    auto& route_ctx = g_vpr_ctx.routing();
    auto& cluster_ctx = g_vpr_ctx.clustering();

    std::vector<std::set<ClusterNetId>> rr_node_nets(device_ctx.rr_graph.num_nodes());
    for (ClusterNetId inet : cluster_ctx.clb_nlist.nets()) {
        // TODO: Temporarily - This needs to be fixed properly
        t_trace* trace_elem = route_ctx.trace[(const ParentNetId&)inet].head;
        while (trace_elem) {
            int rr_node = trace_elem->index;

            rr_node_nets[rr_node].insert(inet);

            trace_elem = trace_elem->next;
        }
    }
    return rr_node_nets;
}

void pathfinder_update_path_occupancy(t_trace* route_segment_start, int add_or_sub) {
    /* This routine updates the occupancy of the rr_nodes that are affected by
     * the portion of the routing of one net that starts at route_segment_start.
     * If route_segment_start is route_ctx.trace[net_id].head, the
     * occupancy of all the nodes in the routing of net net_id are updated.
     * If add_or_sub is -1 the net (or net portion) is ripped up,
     * if it is 1, the net is added to the routing.
     */

    t_trace* tptr;

    tptr = route_segment_start;
    if (tptr == nullptr) /* No routing yet. */
        return;

    for (;;) {
        pathfinder_update_single_node_occupancy(tptr->index, add_or_sub);

        if (tptr->iswitch == OPEN) { //End of branch
            tptr = tptr->next;       /* Skip next segment. */
            if (tptr == nullptr)
                break;
        }

        tptr = tptr->next;

    } /* End while loop -- did an entire traceback. */
}

void pathfinder_update_single_node_occupancy(int inode, int add_or_sub) {
    /* Updates pathfinder's occupancy by either adding or removing the
     * usage of a resource node. */

    auto& route_ctx = g_vpr_ctx.mutable_routing();

    int occ = route_ctx.rr_node_route_inf[inode].occ() + add_or_sub;
    route_ctx.rr_node_route_inf[inode].set_occ(occ);
    // can't have negative occupancy
    VTR_ASSERT(occ >= 0);
}

void pathfinder_update_acc_cost_and_overuse_info(float acc_fac, OveruseInfo& overuse_info) {
    /* This routine recomputes the acc_cost (accumulated congestion cost) of each       *
     * routing resource for the pathfinder algorithm after all nets have been routed.   *
     * It updates the accumulated cost to by adding in the number of extra signals      *
     * sharing a resource right now (i.e. after each complete iteration) times acc_fac. *
     * THIS ROUTINE ASSUMES THE OCCUPANCY VALUES IN RR_NODE ARE UP TO DATE.             *
     * This routine also creates a new overuse info for the current routing iteration.  */

    auto& device_ctx = g_vpr_ctx.device();
    const auto& rr_graph = device_ctx.rr_graph;
    auto& route_ctx = g_vpr_ctx.mutable_routing();
    size_t overused_nodes = 0, total_overuse = 0, worst_overuse = 0;

    for (const RRNodeId& rr_id : rr_graph.nodes()) {
        int overuse = route_ctx.rr_node_route_inf[(size_t)rr_id].occ() - rr_graph.node_capacity(rr_id);

        // If overused, update the acc_cost and add this node to the overuse info
        // If not, do nothing
        if (overuse > 0) {
            route_ctx.rr_node_route_inf[(size_t)rr_id].acc_cost += overuse * acc_fac;

            ++overused_nodes;
            total_overuse += overuse;
            worst_overuse = std::max(worst_overuse, size_t(overuse));
        }
    }

    // Update overuse info
    overuse_info.overused_nodes = overused_nodes;
    overuse_info.total_overuse = total_overuse;
    overuse_info.worst_overuse = worst_overuse;
}

float update_pres_fac(float new_pres_fac) {
    /* This routine should take the new value of the present congestion factor *
     * and propagate it to all the relevant data fields in the vpr flow.       *
     * Currently, it only updates the pres_fac used by the drawing functions   */
#ifndef NO_GRAPHICS

    // Only updates the drawing pres_fac if graphics is enabled
    get_draw_state_vars()->pres_fac = new_pres_fac;

#endif // NO_GRAPHICS

    return new_pres_fac;
}

/* Call this before you route any nets.  It frees any old traceback and   *
 * sets the list of rr_nodes touched to empty.                            */
void init_route_structs(const Netlist<>& net_list, int bb_factor, bool is_flat) {
    auto& device_ctx = g_vpr_ctx.device();
    auto& route_ctx = g_vpr_ctx.mutable_routing();

    //Free any old tracebacks
    for (auto net_id : net_list.nets())
        free_traceback(net_id);

    //Allocate new tracebacks
    route_ctx.trace.resize(net_list.nets().size());
    route_ctx.trace_nodes.resize(net_list.nets().size());

    //Various look-ups
    route_ctx.net_rr_terminals = load_net_rr_terminals(device_ctx.rr_graph,
                                                       net_list,
                                                       is_flat);

    route_ctx.is_clock_net = load_is_clock_net(net_list, is_flat);
    route_ctx.route_bb = load_route_bb(net_list,
                                       bb_factor);
    route_ctx.rr_blk_source = load_rr_clb_sources(device_ctx.rr_graph,
                                                  net_list,
                                                  is_flat);
    route_ctx.clb_opins_used_locally = alloc_and_load_clb_opins_used_locally();
    route_ctx.net_status.resize(net_list.nets().size());
}

/* This routine adds the most recently finished wire segment to the         *
 * traceback linked list.  The first connection starts with the net SOURCE  *
 * and begins at the structure pointed to by route_ctx.trace[net_id].head.  *
 * Each connection ends with a SINK.  After each SINK, the next connection  *
 * begins (if the net has more than 2 pins).  The first element after the   *
 * SINK gives the routing node on a previous piece of the routing, which is *
 * the link from the existing net to this new piece of the net.             *
 * In each traceback I start at the end of a path, which is a SINK with     *
 * target_net_pin_index (net pin index corresponding to the SINK, ranging   *
 * from 1 to fanout), and trace back through its predecessors to the        *
 * beginning.  I have stored information on the predecesser of each node to *
 * make traceback easy -- this sacrificies some memory for easier code      *
 * maintenance.  This routine returns a pointer to the first "new" node in  *
 * the traceback (node not previously in trace).                            */
t_trace* update_traceback(t_heap* hptr,
                          int target_net_pin_index,
                          ParentNetId net_id) {

    auto& route_ctx = g_vpr_ctx.mutable_routing();

    auto& trace_nodes = route_ctx.trace_nodes[net_id];

    VTR_ASSERT_SAFE(validate_trace_nodes(route_ctx.trace[net_id].head, trace_nodes));

    t_trace_branch branch = traceback_branch(hptr->index, target_net_pin_index, trace_nodes);

    VTR_ASSERT_SAFE(validate_trace_nodes(branch.head, trace_nodes));

    t_trace* ret_ptr = nullptr;
    if (route_ctx.trace[net_id].tail != nullptr) {
        route_ctx.trace[net_id].tail->next = branch.head; /* Traceback ends with tptr */
        ret_ptr = branch.head->next;                      /* First new segment.       */
    } else {                                              /* This was the first "chunk" of the net's routing */
        route_ctx.trace[net_id].head = branch.head;
        ret_ptr = branch.head; /* Whole traceback is new. */
    }

    route_ctx.trace[net_id].tail = branch.tail;
    return (ret_ptr);
}

//Traces back a new routing branch starting from the specified SINK 'node' with target_net_pin_index, which is the
//net pin index corresponding to the SINK (ranging from 1 to fanout), and working backwards to any existing routing.
//Returns the new branch, and also updates trace_nodes for any new nodes which are included in the branches traceback.
static t_trace_branch traceback_branch(int node, int target_net_pin_index, std::unordered_set<int>& trace_nodes) {
    auto& device_ctx = g_vpr_ctx.device();
    const auto& rr_graph = device_ctx.rr_graph;
    auto& route_ctx = g_vpr_ctx.routing();

    auto rr_type = rr_graph.node_type(RRNodeId(node));
    if (rr_type != SINK) {
        VPR_FATAL_ERROR(VPR_ERROR_ROUTE,
                        "in traceback_branch: Expected type = SINK (%d).\n");
    }

    //We construct the main traceback by walking from the given node back to the source,
    //according to the previous edges/nodes recorded in rr_node_route_inf by the router.
    t_trace* branch_head = alloc_trace_data();
    t_trace* branch_tail = branch_head;
    branch_head->index = node;
    branch_head->net_pin_index = target_net_pin_index; //The first node is the SINK node, so store its net pin index
    branch_head->iswitch = OPEN;
    branch_head->next = nullptr;

    trace_nodes.insert(node);

    std::vector<int> new_nodes_added_to_traceback = {node};

    auto iedge = route_ctx.rr_node_route_inf[node].prev_edge;
    int inode = route_ctx.rr_node_route_inf[node].prev_node;

    while (inode != NO_PREVIOUS) {
        //Add the current node to the head of traceback
        t_trace* prev_ptr = alloc_trace_data();
        prev_ptr->index = inode;
        prev_ptr->net_pin_index = OPEN; //Net pin index is invalid for Non-SINK nodes
        prev_ptr->iswitch = rr_graph.rr_nodes().edge_switch(iedge);

        prev_ptr->next = branch_head;
        branch_head = prev_ptr;

        if (trace_nodes.count(inode)) {
            break; //Connected to existing routing
        }

        trace_nodes.insert(inode); //Record this node as visited
        new_nodes_added_to_traceback.push_back(inode);

        iedge = route_ctx.rr_node_route_inf[inode].prev_edge;
        inode = route_ctx.rr_node_route_inf[inode].prev_node;
    }

    //We next re-expand all the main-branch nodes to add any non-configurably connected side branches
    // We are careful to do this *after* the main branch is constructed to ensure nodes which are both
    // non-configurably connected *and* part of the main branch are only added to the traceback once.
    for (int new_node : new_nodes_added_to_traceback) {
        //Expand each main branch node
        std::tie(branch_head, branch_tail) = add_trace_non_configurable(branch_head, branch_tail, new_node, trace_nodes);
    }

    return {branch_head, branch_tail};
}

//Traces any non-configurable subtrees from branch_head, returning the new branch_head and updating trace_nodes
//
//This effectively does a depth-first traversal
static std::pair<t_trace*, t_trace*> add_trace_non_configurable(t_trace* head, t_trace* tail, int node, std::unordered_set<int>& trace_nodes) {
    //Trace any non-configurable subtrees
    t_trace* subtree_head = nullptr;
    t_trace* subtree_tail = nullptr;
    std::tie(subtree_head, subtree_tail) = add_trace_non_configurable_recurr(node, trace_nodes);

    //Add any non-empty subtree to tail of traceback
    if (subtree_head && subtree_tail) {
        if (!head) { //First subtree becomes head
            head = subtree_head;
        } else { //Later subtrees added to tail
            VTR_ASSERT(tail);
            tail->next = subtree_head;
        }

        tail = subtree_tail;
    } else {
        VTR_ASSERT(subtree_head == nullptr && subtree_tail == nullptr);
    }

    return {head, tail};
}

//Recursive helper function for add_trace_non_configurable()
static std::pair<t_trace*, t_trace*> add_trace_non_configurable_recurr(int node, std::unordered_set<int>& trace_nodes, int depth) {
    t_trace* head = nullptr;
    t_trace* tail = nullptr;

    //Record the non-configurable out-going edges
    std::vector<t_edge_size> unvisited_non_configurable_edges;
    auto& device_ctx = g_vpr_ctx.device();
    const auto& rr_graph = device_ctx.rr_graph;
    for (auto iedge : rr_graph.non_configurable_edges(RRNodeId(node))) {
        VTR_ASSERT_SAFE(!rr_graph.edge_is_configurable(RRNodeId(node), iedge));

        int to_node = size_t(rr_graph.edge_sink_node(RRNodeId(node), iedge));

        if (!trace_nodes.count(to_node)) {
            unvisited_non_configurable_edges.push_back(iedge);
        }
    }

    if (unvisited_non_configurable_edges.size() == 0) {
        //Base case: leaf node with no non-configurable edges
        if (depth > 0) { //Arrived via non-configurable edge
            VTR_ASSERT(!trace_nodes.count(node));
            head = alloc_trace_data();
            head->index = node;
            head->iswitch = -1;
            head->next = nullptr;
            tail = head;

            trace_nodes.insert(node);
        }

    } else {
        //Recursive case: intermediate node with non-configurable edges
        for (auto iedge : unvisited_non_configurable_edges) {
            int to_node = size_t(rr_graph.edge_sink_node(RRNodeId(node), iedge));
            int iswitch = rr_graph.edge_switch(RRNodeId(node), iedge);

            VTR_ASSERT(!trace_nodes.count(to_node));
            trace_nodes.insert(node);

            //Recurse
            t_trace* subtree_head = nullptr;
            t_trace* subtree_tail = nullptr;
            std::tie(subtree_head, subtree_tail) = add_trace_non_configurable_recurr(to_node, trace_nodes, depth + 1);

            if (subtree_head && subtree_tail) {
                //Add the non-empty sub-tree

                //Duplicate the original head as the new tail (for the new branch)
                t_trace* intermediate_head = alloc_trace_data();
                intermediate_head->index = node;
                intermediate_head->iswitch = iswitch;
                intermediate_head->next = nullptr;

                intermediate_head->next = subtree_head;

                if (!head) { //First subtree becomes head
                    head = intermediate_head;
                } else { //Later subtrees added to tail
                    VTR_ASSERT(tail);
                    tail->next = intermediate_head;
                }

                tail = subtree_tail;
            } else {
                VTR_ASSERT(subtree_head == nullptr && subtree_tail == nullptr);
            }
        }
    }

    return {head, tail};
}

/* The routine sets the path_cost to HUGE_POSITIVE_FLOAT for  *
 * all channel segments touched by previous routing phases.    */
void reset_path_costs(const std::vector<int>& visited_rr_nodes) {
    auto& route_ctx = g_vpr_ctx.mutable_routing();

    for (auto node : visited_rr_nodes) {
        route_ctx.rr_node_route_inf[node].path_cost = std::numeric_limits<float>::infinity();
        route_ctx.rr_node_route_inf[node].backward_path_cost = std::numeric_limits<float>::infinity();
        route_ctx.rr_node_route_inf[node].prev_node = NO_PREVIOUS;
        route_ctx.rr_node_route_inf[node].prev_edge = RREdgeId::INVALID();
    }
}

/* Returns the congestion cost of using this rr-node plus that of any      *
 * non-configurably connected rr_nodes that must be used when it is used.  */
float get_rr_cong_cost(int inode, float pres_fac) {
    auto& device_ctx = g_vpr_ctx.device();
    auto& route_ctx = g_vpr_ctx.routing();

    float cost = get_single_rr_cong_cost(inode, pres_fac);

    if (route_ctx.non_configurable_bitset.get(inode)) {
        // Access unordered_map only when the node is part of a non-configurable set
        auto itr = device_ctx.rr_node_to_non_config_node_set.find(inode);
        if (itr != device_ctx.rr_node_to_non_config_node_set.end()) {
            for (int node : device_ctx.rr_non_config_node_sets[itr->second]) {
                if (node == inode) {
                    continue; //Already included above
                }

                cost += get_single_rr_cong_cost(node, pres_fac);
            }
        }
    }
    return (cost);
}

/* Mark all the SINKs of this net as targets by setting their target flags  *
 * to the number of times the net must connect to each SINK.  Note that     *
 * this number can occasionally be greater than 1 -- think of connecting   *
 * the same net to two inputs of an and-gate (and-gate inputs are logically *
 * equivalent, so both will connect to the same SINK).                      */
void mark_ends(const Netlist<>& net_list, ParentNetId net_id) {
    unsigned int ipin;
    int inode;


    auto& route_ctx = g_vpr_ctx.mutable_routing();

    for (ipin = 1; ipin < net_list.net_pins(net_id).size(); ipin++) {
        inode = route_ctx.net_rr_terminals[net_id][ipin];
        route_ctx.rr_node_route_inf[inode].target_flag++;
    }
}

void mark_remaining_ends(ParentNetId net_id, const std::vector<int>& remaining_sinks) {
    // like mark_ends, but only performs it for the remaining sinks of a net
    int inode;

    auto& route_ctx = g_vpr_ctx.mutable_routing();

    for (int sink_pin : remaining_sinks) {
        inode = route_ctx.net_rr_terminals[net_id][sink_pin];
        ++route_ctx.rr_node_route_inf[inode].target_flag;
    }
}

void drop_traceback_tail(ParentNetId net_id) {
    /* Removes the tail node from the routing traceback and updates
     * it with the previous node from the traceback.
     * This funtion is primarily called to remove the virtual clock
     * sink from the routing traceback and replace it with the clock
     * network root. */
    auto& route_ctx = g_vpr_ctx.mutable_routing();

    auto* tail_ptr = route_ctx.trace[net_id].tail;
    auto node = tail_ptr->index;
    route_ctx.trace_nodes[net_id].erase(node);
    auto* trace_ptr = route_ctx.trace[net_id].head;
    while (trace_ptr != nullptr) {
        t_trace* next_ptr = trace_ptr->next;
        if (next_ptr == tail_ptr) {
            trace_ptr->iswitch = tail_ptr->iswitch;
            trace_ptr->next = nullptr;
            route_ctx.trace[net_id].tail = trace_ptr;
            break;
        }
        trace_ptr = next_ptr;
    }
    free_trace_data(tail_ptr);
}

void free_traceback(ParentNetId net_id) {
    /* Puts the entire traceback (old routing) for this net on the free list *
     * and sets the route_ctx.trace_head pointers etc. for the net to NULL.            */

    auto& route_ctx = g_vpr_ctx.mutable_routing();

    if (route_ctx.trace.empty()) {
        return;
    }

    if (route_ctx.trace[net_id].head == nullptr) {
        return;
    }

    free_traceback(route_ctx.trace[net_id].head);

    route_ctx.trace[net_id].head = nullptr;
    route_ctx.trace[net_id].tail = nullptr;
    route_ctx.trace_nodes[net_id].clear();
}

void free_traceback(t_trace* tptr) {
    while (tptr != nullptr) {
        t_trace* tempptr = tptr->next;
        free_trace_data(tptr);
        tptr = tempptr;
    }
}

/* Allocates data structures into which the key routing data can be saved,   *
 * allowing the routing to be recovered later (e.g. after a another routing  *
 * is attempted).                                                            */
vtr::vector<ParentNetId, t_trace*> alloc_saved_routing(const Netlist<>& net_list) {
    vtr::vector<ParentNetId, t_trace*> best_routing(net_list.nets().size());

    return (best_routing);
}

//Calculates how many (and allocates space for) OPINs which must be reserved to
//respect 'instance' equivalence.
//
//TODO: At the moment this makes a significant simplifying assumption. It reserves
//      all OPINs not connected to external nets. This ensures each signal leaving
//      the logic block uses only a single OPIN. This is a safe, but pessmistic
//      behaviour, which prevents any logic duplication (e.g. duplicating LUTs/BLEs)
//      to drive multiple OPINs which could aid routability.
//
//      Note that this only applies for 'intance' equivalence. 'full' equivalence
//      does allow for multiple outputs to be used for a single signal.
static t_clb_opins_used alloc_and_load_clb_opins_used_locally() {
    /* Allocates and loads the data needed to make the router reserve some CLB  *
     * output pins for connections made locally within a CLB (if the netlist    *
     * specifies that this is necessary).                                       */

    t_clb_opins_used clb_opins_used_locally;
    int clb_pin, iclass;

    auto& cluster_ctx = g_vpr_ctx.clustering();

    clb_opins_used_locally.resize(cluster_ctx.clb_nlist.blocks().size());

    for (auto blk_id : cluster_ctx.clb_nlist.blocks()) {
        auto type = physical_tile_type(blk_id);
        auto sub_tile = type->sub_tiles[get_sub_tile_index(blk_id)];

        auto class_range = get_class_range_for_block(blk_id);

        clb_opins_used_locally[blk_id].resize((int)type->class_inf.size());

        if (is_io_type(type)) continue;

        int pin_low = 0;
        int pin_high = 0;
        get_pin_range_for_block(blk_id, &pin_low, &pin_high);

        for (clb_pin = pin_low; clb_pin <= pin_high; clb_pin++) {
            auto net = cluster_ctx.clb_nlist.block_net(blk_id, clb_pin);

            if (!net || (net && cluster_ctx.clb_nlist.net_sinks(net).size() == 0)) {
                //There is no external net connected to this pin
                auto port_eq = get_port_equivalency_from_pin_physical_num(type, clb_pin);
                iclass = type->pin_class[clb_pin];

                if (port_eq == PortEquivalence::INSTANCE) {
                    //The pin is part of an instance equivalent class, hence we need to reserve a pin

                    VTR_ASSERT(get_pin_type_from_pin_physical_num(type, clb_pin) == DRIVER);

                    /* Check to make sure class is in same range as that assigned to block */
                    VTR_ASSERT(iclass >= class_range.low && iclass <= class_range.high);

                    //We push back OPEN to reserve space to store the exact pin which
                    //will be reserved (determined later)
                    clb_opins_used_locally[blk_id][iclass].emplace_back(OPEN);
                }
            }
        }
    }

    return (clb_opins_used_locally);
}

/*the trace lists are only freed after use by the timing-driven placer */
/*Do not  free them after use by the router, since stats, and draw  */
/*routines use the trace values */
void free_trace_structs(const Netlist<>& net_list) {
    auto& route_ctx = g_vpr_ctx.mutable_routing();

    if (route_ctx.trace.empty()) {
        return;
    }

    for (auto net_id : net_list.nets()) {
        free_traceback(net_id);

        if (route_ctx.trace[net_id].head) {
            free(route_ctx.trace[net_id].head);
            free(route_ctx.trace[net_id].tail);
        }
        route_ctx.trace[net_id].head = nullptr;
        route_ctx.trace[net_id].tail = nullptr;
    }
}

void free_route_structs() {
    /* Frees the temporary storage needed only during the routing.  The  *
     * final routing result is not freed.                                */
    auto& route_ctx = g_vpr_ctx.mutable_routing();

    if (route_ctx.route_bb.size() != 0) {
        route_ctx.route_bb.clear();
        route_ctx.route_bb.shrink_to_fit();
    }
}

/* Frees the data structures needed to save a routing.                     */
void free_saved_routing(const Netlist<>& net_list,
                        vtr::vector<ParentNetId, t_trace*>& best_routing) {
    for (auto net_id : net_list.nets()) {
        if (best_routing[net_id] != nullptr) {
            free(best_routing[net_id]);
            best_routing[net_id] = nullptr;
        }
    }
}

void alloc_and_load_rr_node_route_structs() {
    /* Allocates some extra information about each rr_node that is used only   *
     * during routing.                                                         */

    auto& route_ctx = g_vpr_ctx.mutable_routing();
    auto& device_ctx = g_vpr_ctx.device();

    route_ctx.rr_node_route_inf.resize(device_ctx.rr_graph.num_nodes());
    route_ctx.non_configurable_bitset.resize(device_ctx.rr_graph.num_nodes());
    route_ctx.non_configurable_bitset.fill(false);

    reset_rr_node_route_structs();

    for (auto i : device_ctx.rr_node_to_non_config_node_set) {
        route_ctx.non_configurable_bitset.set(i.first, true);
    }
}

void reset_rr_node_route_structs() {
    /* Resets some extra information about each rr_node that is used only   *
     * during routing.                                                         */

    auto& route_ctx = g_vpr_ctx.mutable_routing();
    auto& device_ctx = g_vpr_ctx.device();

    VTR_ASSERT(route_ctx.rr_node_route_inf.size() == size_t(device_ctx.rr_graph.num_nodes()));

    for (const RRNodeId& rr_id : device_ctx.rr_graph.nodes()) {
        auto& node_inf = route_ctx.rr_node_route_inf[(size_t)rr_id];

        node_inf.prev_node = NO_PREVIOUS;
        node_inf.prev_edge = RREdgeId::INVALID();
        node_inf.acc_cost = 1.0;
        node_inf.path_cost = std::numeric_limits<float>::infinity();
        node_inf.backward_path_cost = std::numeric_limits<float>::infinity();
        node_inf.target_flag = 0;
        node_inf.set_occ(0);
    }
}

/* Allocates and loads the route_ctx.net_rr_terminals data structure. For each net it stores the rr_node   *
 * index of the SOURCE of the net and all the SINKs of the net [clb_nlist.nets()][clb_nlist.net_pins()].    *
 * Entry [inet][pnum] stores the rr index corresponding to the SOURCE (opin) or SINK (ipin) of the pin.     */
static vtr::vector<ParentNetId, std::vector<int>> load_net_rr_terminals(const RRGraphView& rr_graph,
                                                                        const Netlist<>& net_list,
                                                                        bool is_flat) {
    vtr::vector<ParentNetId, std::vector<int>> net_rr_terminals;

    net_rr_terminals.resize(net_list.nets().size());

    for (auto net_id : net_list.nets()) {
        net_rr_terminals[net_id].resize(net_list.net_pins(net_id).size());

        int pin_count = 0;
        for (auto pin_id : net_list.net_pins(net_id)) {
            auto block_id = net_list.pin_block(pin_id);

            int i;
            int j;
            std::tie(i, j) = get_block_loc(block_id, is_flat);
            int iclass = get_block_pin_class_num(block_id, pin_id, is_flat);

            RRNodeId inode = rr_graph.node_lookup().find_node(i,
                                                              j,
                                                              (pin_count == 0 ? SOURCE : SINK), /* First pin is driver */
                                                              iclass);
            VTR_ASSERT(inode != RRNodeId::INVALID());
            net_rr_terminals[net_id][pin_count] = size_t(inode);
            pin_count++;
        }
    }

    return net_rr_terminals;
}

//static vtr::vector<ClusterNetId, std::vector<int>> load_cluster_net_rr_terminals(const RRGraphView& rr_graph, const ClusteredNetlist& clb_nlist) {
//
//    vtr::vector<ClusterNetId, std::vector<int>> net_rr_terminals;
//
//    auto& place_ctx = g_vpr_ctx.placement();
//
//    auto nets = clb_nlist.nets();
//    net_rr_terminals.resize(nets.size());
//
//    for (auto net_id : clb_nlist.nets()) {
//        auto net_pins = clb_nlist.net_pins(net_id);
//        net_rr_terminals[net_id].resize(net_pins.size());
//
//        int pin_count = 0;
//        for (auto pin_id : clb_nlist.net_pins(net_id)) {
//            auto block_id = clb_nlist.pin_block(pin_id);
//            int i = place_ctx.block_locs[block_id].loc.x;
//            int j = place_ctx.block_locs[block_id].loc.y;
//            auto type = physical_tile_type(block_id);
//
//            /* In the routing graph, each (x, y) location has unique pins on it
//             * so when there is capacity, blocks are packed and their pin numbers
//             * are offset to get their actual rr_node */
//            int phys_pin = tile_pin_index(pin_id);
//
//            int iclass = type->pin_class[phys_pin];
//
//            RRNodeId inode = rr_graph.node_lookup().find_node(i, j, (pin_count == 0 ? SOURCE : SINK), /* First pin is driver */
//                                                              iclass);
//            net_rr_terminals[net_id][pin_count] = size_t(inode);
//            pin_count++;
//        }
//    }
//
//    return net_rr_terminals;
//
//}

/* Saves the rr_node corresponding to each SOURCE and SINK in each CLB      *
 * in the FPGA.  Currently only the SOURCE rr_node values are used, and     *
 * they are used only to reserve pins for locally used OPINs in the router. *
 * [0..cluster_ctx.clb_nlist.blocks().size()-1][0..num_class-1].            *
 * The values for blocks that are padsare NOT valid.                        */
static vtr::vector<ParentBlockId, std::vector<int>> load_rr_clb_sources(const RRGraphView& rr_graph,
                                                                  const Netlist<>& net_list,
                                                                  bool is_flat) {
    vtr::vector<ParentBlockId, std::vector<int>> rr_blk_source;


    t_rr_type rr_type;




    rr_blk_source.resize(net_list.blocks().size());

    for (auto blk_id : net_list.blocks()) {
        auto type = physical_tile_type(blk_id, is_flat);
        auto class_range = get_class_range_for_block(blk_id, is_flat);
        int num_tile_class = get_tile_class_max_ptc(type, is_flat);
        rr_blk_source[blk_id].resize(num_tile_class);
        for (int iclass = 0; iclass < num_tile_class; iclass++) {
            if (iclass >= class_range.low && iclass <= class_range.high) {
<<<<<<< HEAD
                int i;
                int j;
                std::tie(i, j) = get_block_loc(blk_id, is_flat);
                auto class_type = get_class_type_from_class_physical_num(type, iclass);
                if (class_type == DRIVER) {
=======
                i = place_ctx.block_locs[blk_id].loc.x;
                j = place_ctx.block_locs[blk_id].loc.y;

                auto class_type = get_class_type_from_class_physical_num(type, iclass);
                if (class_type == DRIVER)
>>>>>>> ecd1aefe
                    rr_type = SOURCE;
                } else {
                    VTR_ASSERT(class_type == RECEIVER);
                    rr_type = SINK;
                }

                RRNodeId inode = rr_graph.node_lookup().find_node(i, j, rr_type, iclass);
                rr_blk_source[blk_id][iclass] = size_t(inode);
            } else {
                rr_blk_source[blk_id][iclass] = OPEN;
            }
        }
    }

    return rr_blk_source;
}

static vtr::vector<ParentNetId, uint8_t> load_is_clock_net(const Netlist<>& net_list,
                                                     bool is_flat) {
    vtr::vector<ParentNetId, uint8_t> is_clock_net;

    auto& atom_ctx = g_vpr_ctx.atom();
    std::set<AtomNetId> clock_nets = find_netlist_physical_clock_nets(atom_ctx.nlist);

    is_clock_net.resize(net_list.nets().size());
    for (auto net_id : net_list.nets()) {
        std::size_t net_id_num = std::size_t(net_id);
        if(is_flat) {
            AtomNetId atom_net_id = AtomNetId(net_id_num);
            is_clock_net[net_id] = clock_nets.find(atom_net_id) != clock_nets.end();
        } else {
            ClusterNetId cluster_net_id = ClusterNetId(net_id_num);
            is_clock_net[net_id] = clock_nets.find(atom_ctx.lookup.atom_net(cluster_net_id)) != clock_nets.end();
        }

    }

    return is_clock_net;
}

vtr::vector<ParentNetId, t_bb> load_route_bb(const Netlist<>& net_list,
                                             int bb_factor) {
    vtr::vector<ParentNetId, t_bb> route_bb;


    auto& route_ctx = g_vpr_ctx.routing();

    t_bb full_device_bounding_box;
    {
        auto& device_ctx = g_vpr_ctx.device();
        full_device_bounding_box.xmin = 0;
        full_device_bounding_box.ymin = 0;
        full_device_bounding_box.xmax = device_ctx.grid.width() - 1;
        full_device_bounding_box.ymax = device_ctx.grid.height() - 1;
    }

    auto nets = net_list.nets();
    route_bb.resize(nets.size());
    for (auto net_id : nets) {
        if (!route_ctx.is_clock_net[net_id]) {
            route_bb[net_id] = load_net_route_bb(net_list,
                                                 net_id,
                                                 bb_factor);
        } else {
            // Clocks should use a bounding box that includes the entire
            // fabric. This is because when a clock spine extends from a global
            // buffer point to the net target, the default bounding box
            // behavior may prevent the router from finding a path using the
            // clock network. This is not catastrophic if the only path to the
            // clock sink is via the clock network, because eventually the
            // heap will empty and the router will use the full part bounding
            // box anyways.
            //
            // However if there exists path that goes from the clock network
            // to the general interconnect and back, without leaving the
            // bounding box, the router will find it.  This could be a very
            // suboptimal route.
            //
            // It is safe to use the full device bounding box on clock nets
            // because clock networks tend to be specialized and have low
            // density.
            route_bb[net_id] = full_device_bounding_box;
        }
    }
    return route_bb;
}

t_bb load_net_route_bb(const Netlist<>& net_list,
                       ParentNetId net_id,
                       int bb_factor) {
    /*
     * This routine loads the bounding box used to limit the space
     * searched by the maze router when routing a specific net. The search is
     * limited to channels contained with the net bounding box expanded
     * by bb_factor channels on each side.  For example, if bb_factor is
     * 0, the maze router must route each net within its bounding box.
     * If bb_factor = max(device_ctx.grid.width()-1, device_cts.grid.height() - 1),
     * the maze router will search every channel in
     * the FPGA if necessary.  The bounding box returned by this routine
     * are different from the ones used by the placer in that they are
     * clipped to lie within (0,0) and (device_ctx.grid.width()-1,device_ctx.grid.height()-1)
     * rather than (1,1) and (device_ctx.grid.width()-1,device_ctx.grid.height()-1).
     */
    auto& device_ctx = g_vpr_ctx.device();
    const auto& rr_graph = device_ctx.rr_graph;
    auto& route_ctx = g_vpr_ctx.routing();

    //Ensure bb_factor is bounded by the device size
    //This ensures that if someone passes in an extremely large bb_factor
    //(e.g. std::numeric_limits<int>::max()) the later addition/subtraction
    //of bb_factor will not cause under/overflow
    int max_dim = std::max<int>(device_ctx.grid.width() - 1, device_ctx.grid.height() - 1);
    bb_factor = std::min(bb_factor, max_dim);

    RRNodeId driver_rr = RRNodeId(route_ctx.net_rr_terminals[net_id][0]);
    VTR_ASSERT(rr_graph.node_type(driver_rr) == SOURCE);

    VTR_ASSERT(rr_graph.node_xlow(driver_rr) <= rr_graph.node_xhigh(driver_rr));
    VTR_ASSERT(rr_graph.node_ylow(driver_rr) <= rr_graph.node_yhigh(driver_rr));

    int xmin = rr_graph.node_xlow(driver_rr);
    int ymin = rr_graph.node_ylow(driver_rr);
    int xmax = rr_graph.node_xhigh(driver_rr);
    int ymax = rr_graph.node_yhigh(driver_rr);

    auto net_sinks = net_list.net_sinks(net_id);
    for (size_t ipin = 1; ipin < net_sinks.size() + 1; ++ipin) { //Start at 1 since looping through sinks
        RRNodeId sink_rr = RRNodeId(route_ctx.net_rr_terminals[net_id][ipin]);
        VTR_ASSERT(rr_graph.node_type(sink_rr) == SINK);

        VTR_ASSERT(rr_graph.node_xlow(sink_rr) <= rr_graph.node_xhigh(sink_rr));
        VTR_ASSERT(rr_graph.node_ylow(sink_rr) <= rr_graph.node_yhigh(sink_rr));

        xmin = std::min<int>(xmin, rr_graph.node_xlow(sink_rr));
        xmax = std::max<int>(xmax, rr_graph.node_xhigh(sink_rr));
        ymin = std::min<int>(ymin, rr_graph.node_ylow(sink_rr));
        ymax = std::max<int>(ymax, rr_graph.node_yhigh(sink_rr));
    }

    /* Want the channels on all 4 sides to be usuable, even if bb_factor = 0. */
    xmin -= 1;
    ymin -= 1;

    /* Expand the net bounding box by bb_factor, then clip to the physical *
     * chip area.                                                          */

    t_bb bb;

    bb.xmin = std::max<int>(xmin - bb_factor, 0);
    bb.xmax = std::min<int>(xmax + bb_factor, device_ctx.grid.width() - 1);
    bb.ymin = std::max<int>(ymin - bb_factor, 0);
    bb.ymax = std::min<int>(ymax + bb_factor, device_ctx.grid.height() - 1);

    return bb;
}

void add_to_mod_list(int inode, std::vector<int>& modified_rr_node_inf) {
    auto& route_ctx = g_vpr_ctx.routing();

    if (std::isinf(route_ctx.rr_node_route_inf[inode].path_cost)) {
        modified_rr_node_inf.push_back(inode);
    }
}

t_trace*
alloc_trace_data() {
    t_trace* temp_ptr;

    if (trace_free_head == nullptr) { /* No elements on the free list */
        trace_free_head = (t_trace*)vtr::chunk_malloc(sizeof(t_trace), &trace_ch);
        trace_free_head->next = nullptr;
    }
    temp_ptr = trace_free_head;
    temp_ptr->net_pin_index = OPEN; //default
    trace_free_head = trace_free_head->next;
    num_trace_allocated++;
    return (temp_ptr);
}

void free_trace_data(t_trace* tptr) {
    /* Puts the traceback structure pointed to by tptr on the free list. */

    tptr->next = trace_free_head;
    trace_free_head = tptr;
    num_trace_allocated--;
}

void print_route(const Netlist<>& net_list,
                 FILE* fp,
                 const vtr::vector<ParentNetId,t_traceback>& tracebacks,
                 bool is_flat) {
    if (tracebacks.empty()) return; //Only if routing exists

    auto& place_ctx = g_vpr_ctx.placement();
    auto& device_ctx = g_vpr_ctx.device();
    const auto& rr_graph = device_ctx.rr_graph;
    auto& route_ctx = g_vpr_ctx.mutable_routing();

    for (auto net_id : net_list.nets()) {
        if (!net_list.net_is_ignored(net_id)) {
            fprintf(fp, "\n\nNet %zu (%s)\n\n", size_t(net_id), net_list.net_name(net_id).c_str());
            if (net_list.net_sinks(net_id).size() == false) {
                fprintf(fp, "\n\nUsed in local cluster only, reserved one CLB pin\n\n");
            } else {
                t_trace* tptr = route_ctx.trace[net_id].head;

                while (tptr != nullptr) {
                    int inode = tptr->index;
                    auto rr_node = RRNodeId(inode);
                    t_rr_type rr_type = rr_graph.node_type(rr_node);
                    int ilow = rr_graph.node_xlow(rr_node);
                    int jlow = rr_graph.node_ylow(rr_node);

                    fprintf(fp, "Node:\t%d\t%6s (%d,%d) ", inode,
                            rr_graph.node_type_string(rr_node), ilow, jlow);

                    if ((ilow != rr_graph.node_xhigh(rr_node))
                        || (jlow != rr_graph.node_yhigh(rr_node)))
                        fprintf(fp, "to (%d,%d) ", rr_graph.node_xhigh(rr_node),
                                rr_graph.node_yhigh(rr_node));

                    switch (rr_type) {
                        case IPIN:
                        case OPIN:
                            if (is_io_type(device_ctx.grid[ilow][jlow].type)) {
                                fprintf(fp, " Pad: ");
                            } else { /* IO Pad. */
                                fprintf(fp, " Pin: ");
                            }
                            break;

                        case CHANX:
                        case CHANY:
                            fprintf(fp, " Track: ");
                            break;

                        case SOURCE:
                        case SINK:
                            if (is_io_type(device_ctx.grid[ilow][jlow].type)) {
                                fprintf(fp, " Pad: ");
                            } else { /* IO Pad. */
                                fprintf(fp, " Class: ");
                            }
                            break;

                        default:
                            VPR_FATAL_ERROR(VPR_ERROR_ROUTE,
                                            "in print_route: Unexpected traceback element type: %d (%s).\n",
                                            rr_type, rr_graph.node_type_string(rr_node));
                            break;
                    }

                    fprintf(fp, "%d  ", rr_graph.node_ptc_num(rr_node));

                    auto physical_tile = device_ctx.grid[ilow][jlow].type;
                    if (!is_io_type(physical_tile) && (rr_type == IPIN || rr_type == OPIN)) {
                        int pin_num = rr_graph.node_pin_num(rr_node);
                        int xoffset = device_ctx.grid[ilow][jlow].width_offset;
                        int yoffset = device_ctx.grid[ilow][jlow].height_offset;
                        const t_sub_tile* sub_tile;
                        int sub_tile_rel_cap;
                        std::tie(sub_tile, sub_tile_rel_cap) = get_sub_tile_from_pin_physical_num(physical_tile, pin_num);
                        int sub_tile_offset = sub_tile->capacity.low + sub_tile_rel_cap;

                        ClusterBlockId iblock = place_ctx.grid_blocks[ilow - xoffset][jlow - yoffset].blocks[sub_tile_offset];
                        VTR_ASSERT(iblock);
                        const t_pb_graph_pin* pb_pin;
                        if(is_pin_on_tile(physical_tile, pin_num)) {
                            pb_pin = get_pb_graph_node_pin_from_block_pin(iblock, pin_num);
                        } else {
                            pb_pin = get_pb_pin_from_pin_physical_num(physical_tile, pin_num);
                        }
                        const t_pb_type* pb_type = pb_pin->parent_node->pb_type;
                        fprintf(fp, " %s.%s[%d] ", pb_type->name, pb_pin->port->name, pb_pin->pin_number);
                    }

                    /* Uncomment line below if you're debugging and want to see the switch types *
                     * used in the routing.                                                      */
                    fprintf(fp, "Switch: %d", tptr->iswitch);

                    //Save net pin index for sinks
                    if (rr_type == SINK) {
                        fprintf(fp, " Net_pin_index: %d", tptr->net_pin_index);
                    }

                    fprintf(fp, "\n");

                    tptr = tptr->next;
                }
            }
        } else { /* Global net.  Never routed. */
            fprintf(fp, "\n\nNet %zu (%s): global net connecting:\n\n", size_t(net_id),
                    net_list.net_name(net_id).c_str());

            for (auto pin_id : net_list.net_pins(net_id)) {
                ParentBlockId block_id = net_list.pin_block(pin_id);
                int iclass = get_block_pin_class_num(block_id, pin_id, is_flat);
                int block_x;
                int block_y;
                std::tie(block_x, block_y) = get_block_loc(block_id, is_flat);
                fprintf(fp, "Block %s (#%zu) at (%d,%d), Pin class %d.\n",
                        net_list.block_name(block_id).c_str(),
                        size_t(block_id),
                        block_x,
                        block_y,
                        iclass);
            }
        }
    }
}

/* Prints out the routing to file route_file.  */
void print_route(const Netlist<>& net_list,
                 const char* placement_file,
                 const char* route_file,
                 bool is_flat) {
    FILE* fp;

    fp = fopen(route_file, "w");

    auto& place_ctx = g_vpr_ctx.placement();
    auto& device_ctx = g_vpr_ctx.device();
    auto& route_ctx = g_vpr_ctx.mutable_routing();

    fprintf(fp, "Placement_File: %s Placement_ID: %s\n", placement_file, place_ctx.placement_id.c_str());

    fprintf(fp, "Array size: %zu x %zu logic blocks.\n", device_ctx.grid.width(), device_ctx.grid.height());
    fprintf(fp, "\nRouting:");

    print_route(net_list, fp, route_ctx.trace, is_flat);

    fclose(fp);

    if (getEchoEnabled() && isEchoFileEnabled(E_ECHO_MEM)) {
        fp = vtr::fopen(getEchoFileName(E_ECHO_MEM), "w");
        fprintf(fp, "\nNum_trace_allocated: %d\n",
                num_trace_allocated);
        fprintf(fp, "Num_linked_f_pointer_allocated: %d\n",
                num_linked_f_pointer_allocated);
        fclose(fp);
    }

    //Save the digest of the route file
    route_ctx.routing_id = vtr::secure_digest_file(route_file);
}

//To ensure the router can only swap pins which are actually logically equivalent, some block output pins must be
//reserved in certain cases.
//
// In the RR graph, output pin equivalence is modelled by a single SRC node connected to (multiple) OPINs, modelling
// that each of the OPINs is logcially equivalent (i.e. it doesn't matter through which the router routes a signal,
// so long as it is from the appropriate SRC).
//
// This correctly models 'full' equivalence (e.g. if there is a full crossbar between the outputs), but is too
// optimistic for 'instance' equivalence (which typcially models the pin equivalence possible by swapping sub-block
// instances like BLEs). In particular, for the 'instance' equivalence case, some of the 'equivalent' block outputs
// may be used by internal signals which are routed entirely *within* the block (i.e. the signals which never leave
// the block). These signals effectively 'use-up' an output pin which should now be unavailable to the router.
//
// To model this we 'reserve' these locally used outputs, ensuring that the router will not use them (as if it did
// this would equate to duplicating a BLE into an already in-use BLE instance, which is clearly incorrect).
void reserve_locally_used_opins(HeapInterface* heap, float pres_fac, float acc_fac, bool rip_up_local_opins, bool is_flat) {
    VTR_ASSERT(is_flat == false);
    int num_local_opin, inode, from_node, iconn, num_edges, to_node;
    int iclass, ipin;
    float cost;
    t_heap* heap_head_ptr;
    t_physical_tile_type_ptr type;

    auto& cluster_ctx = g_vpr_ctx.clustering();
    auto& route_ctx = g_vpr_ctx.mutable_routing();
    auto& device_ctx = g_vpr_ctx.device();
    const auto& rr_graph = device_ctx.rr_graph;

    if (rip_up_local_opins) {
        for (auto blk_id : cluster_ctx.clb_nlist.blocks()) {
            type = physical_tile_type(blk_id);
            for (iclass = 0; iclass < (int)type->class_inf.size(); iclass++) {
                num_local_opin = route_ctx.clb_opins_used_locally[blk_id][iclass].size();

                if (num_local_opin == 0) continue;
                auto port_eq = get_port_equivalency_from_class_physical_num(type, iclass);
                VTR_ASSERT(port_eq == PortEquivalence::INSTANCE);

                /* Always 0 for pads and for RECEIVER (IPIN) classes */
                for (ipin = 0; ipin < num_local_opin; ipin++) {
                    inode = route_ctx.clb_opins_used_locally[blk_id][iclass][ipin];
                    VTR_ASSERT(inode >= 0 && inode < (ssize_t)rr_graph.num_nodes());
                    adjust_one_rr_occ_and_acc_cost(inode, -1, acc_fac);
                }
            }
        }
    }

    // Make sure heap is empty before we add nodes to the heap.
    heap->empty_heap();

    for (auto blk_id : cluster_ctx.clb_nlist.blocks()) {
        type = physical_tile_type(blk_id);
        for (iclass = 0; iclass < (int)type->class_inf.size(); iclass++) {
            num_local_opin = route_ctx.clb_opins_used_locally[blk_id][iclass].size();

            if (num_local_opin == 0) continue;

            auto class_eq = get_port_equivalency_from_class_physical_num(type, iclass);
            VTR_ASSERT(class_eq == PortEquivalence::INSTANCE);

            //From the SRC node we walk through it's out going edges to collect the
            //OPIN nodes. We then push them onto a heap so the OPINs with lower
            //congestion cost are popped-off/reserved first. (Intuitively, we want
            //the reserved OPINs to move out of the way of congestion, by preferring
            //to reserve OPINs with lower congestion costs).
            from_node = route_ctx.rr_blk_source[(const ParentBlockId&)blk_id][iclass];
            num_edges = rr_graph.num_edges(RRNodeId(from_node));
            for (iconn = 0; iconn < num_edges; iconn++) {
                to_node = size_t(rr_graph.edge_sink_node(RRNodeId(from_node), iconn));

                VTR_ASSERT(rr_graph.node_type(RRNodeId(to_node)) == OPIN);

                //Add the OPIN to the heap according to it's congestion cost
                cost = get_rr_cong_cost(to_node, pres_fac);
                add_node_to_heap(heap, route_ctx.rr_node_route_inf,
                                 to_node, cost, OPEN, RREdgeId::INVALID(),
                                 0., 0.);
            }

            for (ipin = 0; ipin < num_local_opin; ipin++) {
                //Pop the nodes off the heap. We get them from the heap so we
                //reserve those pins with lowest congestion cost first.
                heap_head_ptr = heap->get_heap_head();
                inode = heap_head_ptr->index;

                VTR_ASSERT(rr_graph.node_type(RRNodeId(inode)) == OPIN);

                adjust_one_rr_occ_and_acc_cost(inode, 1, acc_fac);
                route_ctx.clb_opins_used_locally[blk_id][iclass][ipin] = inode;
                heap->free(heap_head_ptr);
            }

            heap->empty_heap();
        }
    }
}

static void adjust_one_rr_occ_and_acc_cost(int inode, int add_or_sub, float acc_fac) {
    /* Increments or decrements (depending on add_or_sub) the occupancy of    *
     * one rr_node, and adjusts the present cost of that node appropriately.  */

    auto& route_ctx = g_vpr_ctx.mutable_routing();
    auto& device_ctx = g_vpr_ctx.device();
    const auto& rr_graph = device_ctx.rr_graph;

    int new_occ = route_ctx.rr_node_route_inf[inode].occ() + add_or_sub;
    int capacity = rr_graph.node_capacity(RRNodeId(inode));
    route_ctx.rr_node_route_inf[inode].set_occ(new_occ);

    if (new_occ < capacity) {
    } else {
        if (add_or_sub == 1) {
            route_ctx.rr_node_route_inf[inode].acc_cost += (new_occ - capacity) * acc_fac;
        }
    }
}

void free_chunk_memory_trace() {
    if (trace_ch.chunk_ptr_head != nullptr) {
        free_chunk_memory(&trace_ch);
        trace_ch.chunk_ptr_head = nullptr;
        trace_free_head = nullptr;
    }
}

// connection based overhaul (more specificity than nets)
// utility and debugging functions -----------------------
void print_traceback(ParentNetId net_id) {
    // linearly print linked list
    auto& route_ctx = g_vpr_ctx.routing();
    auto& device_ctx = g_vpr_ctx.device();
    const auto& rr_graph = device_ctx.rr_graph;

    VTR_LOG("traceback %zu: ", size_t(net_id));
    t_trace* head = route_ctx.trace[net_id].head;
    while (head) {
        int inode{head->index};
        if (rr_graph.node_type(RRNodeId(inode)) == SINK)
            VTR_LOG("%d(sink)(%d)->", inode, route_ctx.rr_node_route_inf[inode].occ());
        else
            VTR_LOG("%d(%d)->", inode, route_ctx.rr_node_route_inf[inode].occ());
        head = head->next;
    }
    VTR_LOG("\n");
}

void print_traceback(const t_trace* trace) {
    auto& device_ctx = g_vpr_ctx.device();
    const auto& rr_graph = device_ctx.rr_graph;
    auto& route_ctx = g_vpr_ctx.routing();
    const t_trace* prev = nullptr;
    while (trace) {
        int inode = trace->index;
        VTR_LOG("%d (%s)", inode, rr_node_typename[rr_graph.node_type(RRNodeId(inode))]);

        if (trace->iswitch == OPEN) {
            VTR_LOG(" !"); //End of branch
        }

        if (prev && prev->iswitch != OPEN && !rr_graph.rr_switch_inf(RRSwitchId(prev->iswitch)).configurable()) {
            VTR_LOG("*"); //Reached non-configurably
        }

        if (route_ctx.rr_node_route_inf[inode].occ() > rr_graph.node_capacity(RRNodeId(inode))) {
            VTR_LOG(" x"); //Overused
        }
        VTR_LOG("\n");
        prev = trace;
        trace = trace->next;
    }
    VTR_LOG("\n");
}

bool validate_traceback(t_trace* trace) {
    std::set<int> seen_rr_nodes;

    return validate_traceback_recurr(trace, seen_rr_nodes);
}

bool validate_traceback_recurr(t_trace* trace, std::set<int>& seen_rr_nodes) {
    if (!trace) {
        return true;
    }

    seen_rr_nodes.insert(trace->index);

    t_trace* next = trace->next;

    if (next) {
        if (trace->iswitch == OPEN) { //End of a branch

            //Verify that the next element (branch point) has been already seen in the traceback so far
            if (!seen_rr_nodes.count(next->index)) {
                VPR_FATAL_ERROR(VPR_ERROR_ROUTE, "Traceback branch point %d not found", next->index);
            } else {
                //Recurse along the new branch
                return validate_traceback_recurr(next, seen_rr_nodes);
            }
        } else { //Midway along branch

            //Check there is an edge connecting trace and next

            auto& device_ctx = g_vpr_ctx.device();
            const auto& rr_graph = device_ctx.rr_graph;
            bool found = false;
            for (t_edge_size iedge = 0; iedge < rr_graph.num_edges(RRNodeId(trace->index)); ++iedge) {
                int to_node = size_t(rr_graph.edge_sink_node(RRNodeId(trace->index), iedge));

                if (to_node == next->index) {
                    found = true;

                    //Verify that the switch matches
                    int rr_iswitch = rr_graph.edge_switch(RRNodeId(trace->index), iedge);
                    if (trace->iswitch != rr_iswitch) {
                        VPR_FATAL_ERROR(VPR_ERROR_ROUTE, "Traceback mismatched switch type: traceback %d rr_graph %d (RR nodes %d -> %d)\n",
                                        trace->iswitch, rr_iswitch,
                                        trace->index, to_node);
                    }
                    break;
                }
            }

            if (!found) {
                VPR_FATAL_ERROR(VPR_ERROR_ROUTE, "Traceback no RR edge between RR nodes %d -> %d\n", trace->index, next->index);
            }

            //Recurse
            return validate_traceback_recurr(next, seen_rr_nodes);
        }
    }

    VTR_ASSERT(!next);
    return true; //End of traceback
}

//Print information about an invalid routing, caused by overused routing resources
void print_invalid_routing_info(const Netlist<>& net_list, bool is_flat) {
    auto& device_ctx = g_vpr_ctx.device();
    const auto& rr_graph = device_ctx.rr_graph;
    auto& route_ctx = g_vpr_ctx.routing();

    //Build a look-up of nets using each RR node
    std::multimap<int, ParentNetId> rr_node_nets;

    for (auto net_id : net_list.nets()) {
        t_trace* tptr = route_ctx.trace[net_id].head;

        while (tptr != nullptr) {
            rr_node_nets.emplace(tptr->index, net_id);
            tptr = tptr->next;
        }
    }

    for (const RRNodeId& rr_id : device_ctx.rr_graph.nodes()) {
        int node_x, node_y;
        node_x = rr_graph.node_xlow(rr_id);
        node_y = rr_graph.node_ylow(rr_id);
        size_t inode = (size_t)rr_id;
        int occ = route_ctx.rr_node_route_inf[inode].occ();
        int cap = rr_graph.node_capacity(rr_id);
        if (occ > cap) {
            VTR_LOG("  %s is overused (occ=%d capacity=%d)\n", describe_rr_node(rr_graph, device_ctx.grid, device_ctx.rr_indexed_data, inode, is_flat).c_str(), occ, cap);

            auto range = rr_node_nets.equal_range(inode);
            for (auto itr = range.first; itr != range.second; ++itr) {
                auto net_id = itr->second;
                VTR_LOG("    Used by net %s (%zu)\n", net_list.net_name(net_id).c_str(), size_t(net_id));
                for(auto pin : net_list.net_pins(net_id)) {
                    int x, y;
                    auto blk = net_list.pin_block(pin);
                    std::tie(x, y) = get_block_loc(blk, is_flat);
                    if(x == node_x && y == node_y) {
                        VTR_LOG("      Is in the same cluster: %s \n",  describe_rr_node(rr_graph, device_ctx.grid,
                                                                                        device_ctx.rr_indexed_data, itr->first, is_flat).c_str());
                    }
                }
            }

        }
    }
}

void print_rr_node_route_inf() {
    auto& route_ctx = g_vpr_ctx.routing();
    auto& device_ctx = g_vpr_ctx.device();
    const auto& rr_graph = device_ctx.rr_graph;
    for (size_t inode = 0; inode < route_ctx.rr_node_route_inf.size(); ++inode) {
        if (!std::isinf(route_ctx.rr_node_route_inf[inode].path_cost)) {
            int prev_node = route_ctx.rr_node_route_inf[inode].prev_node;
            RREdgeId prev_edge = route_ctx.rr_node_route_inf[inode].prev_edge;
            auto switch_id = rr_graph.rr_nodes().edge_switch(prev_edge);
            VTR_LOG("rr_node: %d prev_node: %d prev_edge: %zu",
                    inode, prev_node, (size_t)prev_edge);

            if (prev_node != OPEN && bool(prev_edge) && !rr_graph.rr_switch_inf(RRSwitchId(switch_id)).configurable()) {
                VTR_LOG("*");
            }

            VTR_LOG(" pcost: %g back_pcost: %g\n",
                    route_ctx.rr_node_route_inf[inode].path_cost, route_ctx.rr_node_route_inf[inode].backward_path_cost);
        }
    }
}

void print_rr_node_route_inf_dot() {
    auto& route_ctx = g_vpr_ctx.routing();
    auto& device_ctx = g_vpr_ctx.device();
    const auto& rr_graph = device_ctx.rr_graph;

    VTR_LOG("digraph G {\n");
    VTR_LOG("\tnode[shape=record]\n");
    for (size_t inode = 0; inode < route_ctx.rr_node_route_inf.size(); ++inode) {
        if (!std::isinf(route_ctx.rr_node_route_inf[inode].path_cost)) {
            VTR_LOG("\tnode%zu[label=\"{%zu (%s)", inode, inode, rr_graph.node_type_string(RRNodeId(inode)));
            if (route_ctx.rr_node_route_inf[inode].occ() > rr_graph.node_capacity(RRNodeId(inode))) {
                VTR_LOG(" x");
            }
            VTR_LOG("}\"]\n");
        }
    }
    for (size_t inode = 0; inode < route_ctx.rr_node_route_inf.size(); ++inode) {
        if (!std::isinf(route_ctx.rr_node_route_inf[inode].path_cost)) {
            int prev_node = route_ctx.rr_node_route_inf[inode].prev_node;
            RREdgeId prev_edge = route_ctx.rr_node_route_inf[inode].prev_edge;
            auto switch_id = rr_graph.rr_nodes().edge_switch(prev_edge);

            if (prev_node != OPEN && bool(prev_edge)) {
                VTR_LOG("\tnode%d -> node%zu [", prev_node, inode);
                if (prev_node != OPEN && bool(prev_edge) && !rr_graph.rr_switch_inf(RRSwitchId(switch_id)).configurable()) {
                    VTR_LOG("label=\"*\"");
                }

                VTR_LOG("];\n");
            }
        }
    }

    VTR_LOG("}\n");
}

static bool validate_trace_nodes(t_trace* head, const std::unordered_set<int>& trace_nodes) {
    //Verifies that all nodes in the traceback 'head' are conatined in 'trace_nodes'

    if (!head) {
        return true;
    }

    std::vector<int> missing_from_trace_nodes;
    for (t_trace* tptr = head; tptr != nullptr; tptr = tptr->next) {
        if (!trace_nodes.count(tptr->index)) {
            missing_from_trace_nodes.push_back(tptr->index);
        }
    }

    if (!missing_from_trace_nodes.empty()) {
        std::string msg = vtr::string_fmt(
            "The following %zu nodes were found in traceback"
            " but were missing from trace_nodes: %s\n",
            missing_from_trace_nodes.size(),
            vtr::join(missing_from_trace_nodes, ", ").c_str());

        VPR_FATAL_ERROR(VPR_ERROR_ROUTE, msg.c_str());
        return false;
    }

    return true;
}

// True if router will use a lookahead.
//
// This controls whether the router lookahead cache will be primed outside of
// the router ScopedStartFinishTimer.
bool router_needs_lookahead(enum e_router_algorithm router_algorithm) {
    switch (router_algorithm) {
        case BREADTH_FIRST:
            return false;
        case TIMING_DRIVEN:
            return true;
        default:
            VPR_FATAL_ERROR(VPR_ERROR_ROUTE, "Unknown routing algorithm %d",
                            router_algorithm);
    }
}

std::string describe_unrouteable_connection(const int source_node, const int sink_node, bool is_flat) {
    const auto& device_ctx = g_vpr_ctx.device();
    std::string msg = vtr::string_fmt(
        "Cannot route from %s (%s) to "
        "%s (%s) -- no possible path",
        rr_node_arch_name(source_node, is_flat).c_str(),
            describe_rr_node(device_ctx.rr_graph, device_ctx.grid, device_ctx.rr_indexed_data, source_node, is_flat).c_str(),
        rr_node_arch_name(sink_node, is_flat).c_str(),
            describe_rr_node(device_ctx.rr_graph, device_ctx.grid, device_ctx.rr_indexed_data, sink_node, is_flat).c_str());

    return msg;
}

float get_cost_from_lookahead(const RouterLookahead& router_lookahead,
                              const RRGraphView& rr_graph_view,
                              RRNodeId from_node,
                              RRNodeId to_node,
                              float R_upstream,
                              const t_conn_cost_params cost_params,
                              bool is_flat) {
    if(is_flat) {
        if(node_in_same_physical_tile(from_node, to_node)) {
            return 0.0;
        } else {
            RRNodeId on_tile_from_node = get_connected_on_tile_node(rr_graph_view, from_node, is_flat);
            RRNodeId on_tile_to_node = get_connected_on_tile_node(rr_graph_view, to_node, is_flat);
            VTR_ASSERT(on_tile_from_node != RRNodeId::INVALID());
            VTR_ASSERT(on_tile_to_node != RRNodeId::INVALID());
            return router_lookahead.get_expected_cost(on_tile_from_node,
                                                      on_tile_to_node,
                                                      cost_params,
                                                      R_upstream);
        }
    } else {
        return router_lookahead.get_expected_cost(from_node, to_node, cost_params, R_upstream);
    }
}

static RRNodeId get_connected_on_tile_node(const RRGraphView& rr_graph_view, RRNodeId node_id, bool is_flat) {
    auto& device_ctx = g_vpr_ctx.device();
    int x_low = rr_graph_view.node_xlow(node_id);
    int y_low = rr_graph_view.node_ylow(node_id);
    auto node_type = rr_graph_view.node_type(node_id);

    if(is_node_on_tile(device_ctx.grid[x_low][y_low].type, node_type, rr_graph_view.node_ptc_num(node_id))) {
        return node_id;
    } else {
        int max_ptc = get_rr_node_max_ptc(rr_graph_view,
                                          node_id,
                                          is_flat);
        RRNodeId on_tile_node = RRNodeId::INVALID();
        int on_tile_ptc = 0;
        while(on_tile_ptc < max_ptc) {
            for(auto side : SIDES) {
                on_tile_node =  device_ctx.rr_graph.node_lookup().find_node(x_low, y_low, node_type, on_tile_ptc, side);
                if(on_tile_node != RRNodeId::INVALID())
                    break;
            }
            if(on_tile_node != RRNodeId::INVALID()) {
                break;
            }
            on_tile_ptc++;
        }
        return on_tile_node;
    }


}<|MERGE_RESOLUTION|>--- conflicted
+++ resolved
@@ -91,14 +91,14 @@
 static std::pair<t_trace*, t_trace*> add_trace_non_configurable_recurr(int node, std::unordered_set<int>& visited, int depth = 0);
 
 static vtr::vector<ParentNetId, std::vector<int>> load_net_rr_terminals(const RRGraphView& rr_graph,
-                                                                  const Netlist<>& net_list,
-                                                                  bool is_flat);
+                                                                        const Netlist<>& net_list,
+                                                                        bool is_flat);
 
 //static vtr::vector<ClusterNetId, std::vector<int>> load_cluster_net_rr_terminals(const RRGraphView& rr_graph, const ClusteredNetlist& clb_nlist);
 
 static vtr::vector<ParentBlockId, std::vector<int>> load_rr_clb_sources(const RRGraphView& rr_graph,
-                                                                         const Netlist<>& net_list,
-                                                                         bool is_flat);
+                                                                        const Netlist<>& net_list,
+                                                                        bool is_flat);
 
 static t_clb_opins_used alloc_and_load_clb_opins_used_locally();
 static void adjust_one_rr_occ_and_acc_cost(int inode, int add_or_sub, float acc_fac);
@@ -107,7 +107,7 @@
 static bool validate_trace_nodes(t_trace* head, const std::unordered_set<int>& trace_nodes);
 
 static vtr::vector<ParentNetId, uint8_t> load_is_clock_net(const Netlist<>& net_list,
-                                                            bool is_flat);
+                                                           bool is_flat);
 
 static RRNodeId get_connected_on_tile_node(const RRGraphView& rr_graph_view, RRNodeId node_id, bool is_flat);
 
@@ -542,7 +542,6 @@
 t_trace* update_traceback(t_heap* hptr,
                           int target_net_pin_index,
                           ParentNetId net_id) {
-
     auto& route_ctx = g_vpr_ctx.mutable_routing();
 
     auto& trace_nodes = route_ctx.trace_nodes[net_id];
@@ -773,7 +772,6 @@
 void mark_ends(const Netlist<>& net_list, ParentNetId net_id) {
     unsigned int ipin;
     int inode;
-
 
     auto& route_ctx = g_vpr_ctx.mutable_routing();
 
@@ -901,7 +899,7 @@
             if (!net || (net && cluster_ctx.clb_nlist.net_sinks(net).size() == 0)) {
                 //There is no external net connected to this pin
                 auto port_eq = get_port_equivalency_from_pin_physical_num(type, clb_pin);
-                iclass = type->pin_class[clb_pin];
+                iclass = get_class_num_from_pin_physical_num(type, clb_pin);
 
                 if (port_eq == PortEquivalence::INSTANCE) {
                     //The pin is part of an instance equivalent class, hence we need to reserve a pin
@@ -1085,15 +1083,11 @@
  * [0..cluster_ctx.clb_nlist.blocks().size()-1][0..num_class-1].            *
  * The values for blocks that are padsare NOT valid.                        */
 static vtr::vector<ParentBlockId, std::vector<int>> load_rr_clb_sources(const RRGraphView& rr_graph,
-                                                                  const Netlist<>& net_list,
-                                                                  bool is_flat) {
+                                                                        const Netlist<>& net_list,
+                                                                        bool is_flat) {
     vtr::vector<ParentBlockId, std::vector<int>> rr_blk_source;
 
-
     t_rr_type rr_type;
-
-
-
 
     rr_blk_source.resize(net_list.blocks().size());
 
@@ -1104,19 +1098,11 @@
         rr_blk_source[blk_id].resize(num_tile_class);
         for (int iclass = 0; iclass < num_tile_class; iclass++) {
             if (iclass >= class_range.low && iclass <= class_range.high) {
-<<<<<<< HEAD
                 int i;
                 int j;
                 std::tie(i, j) = get_block_loc(blk_id, is_flat);
                 auto class_type = get_class_type_from_class_physical_num(type, iclass);
                 if (class_type == DRIVER) {
-=======
-                i = place_ctx.block_locs[blk_id].loc.x;
-                j = place_ctx.block_locs[blk_id].loc.y;
-
-                auto class_type = get_class_type_from_class_physical_num(type, iclass);
-                if (class_type == DRIVER)
->>>>>>> ecd1aefe
                     rr_type = SOURCE;
                 } else {
                     VTR_ASSERT(class_type == RECEIVER);
@@ -1135,7 +1121,7 @@
 }
 
 static vtr::vector<ParentNetId, uint8_t> load_is_clock_net(const Netlist<>& net_list,
-                                                     bool is_flat) {
+                                                           bool is_flat) {
     vtr::vector<ParentNetId, uint8_t> is_clock_net;
 
     auto& atom_ctx = g_vpr_ctx.atom();
@@ -1144,14 +1130,13 @@
     is_clock_net.resize(net_list.nets().size());
     for (auto net_id : net_list.nets()) {
         std::size_t net_id_num = std::size_t(net_id);
-        if(is_flat) {
+        if (is_flat) {
             AtomNetId atom_net_id = AtomNetId(net_id_num);
             is_clock_net[net_id] = clock_nets.find(atom_net_id) != clock_nets.end();
         } else {
             ClusterNetId cluster_net_id = ClusterNetId(net_id_num);
             is_clock_net[net_id] = clock_nets.find(atom_ctx.lookup.atom_net(cluster_net_id)) != clock_nets.end();
         }
-
     }
 
     return is_clock_net;
@@ -1160,7 +1145,6 @@
 vtr::vector<ParentNetId, t_bb> load_route_bb(const Netlist<>& net_list,
                                              int bb_factor) {
     vtr::vector<ParentNetId, t_bb> route_bb;
-
 
     auto& route_ctx = g_vpr_ctx.routing();
 
@@ -1306,7 +1290,7 @@
 
 void print_route(const Netlist<>& net_list,
                  FILE* fp,
-                 const vtr::vector<ParentNetId,t_traceback>& tracebacks,
+                 const vtr::vector<ParentNetId, t_traceback>& tracebacks,
                  bool is_flat) {
     if (tracebacks.empty()) return; //Only if routing exists
 
@@ -1384,7 +1368,7 @@
                         ClusterBlockId iblock = place_ctx.grid_blocks[ilow - xoffset][jlow - yoffset].blocks[sub_tile_offset];
                         VTR_ASSERT(iblock);
                         const t_pb_graph_pin* pb_pin;
-                        if(is_pin_on_tile(physical_tile, pin_num)) {
+                        if (is_pin_on_tile(physical_tile, pin_num)) {
                             pb_pin = get_pb_graph_node_pin_from_block_pin(iblock, pin_num);
                         } else {
                             pb_pin = get_pb_pin_from_pin_physical_num(physical_tile, pin_num);
@@ -1731,17 +1715,17 @@
             for (auto itr = range.first; itr != range.second; ++itr) {
                 auto net_id = itr->second;
                 VTR_LOG("    Used by net %s (%zu)\n", net_list.net_name(net_id).c_str(), size_t(net_id));
-                for(auto pin : net_list.net_pins(net_id)) {
+                for (auto pin : net_list.net_pins(net_id)) {
                     int x, y;
                     auto blk = net_list.pin_block(pin);
                     std::tie(x, y) = get_block_loc(blk, is_flat);
-                    if(x == node_x && y == node_y) {
-                        VTR_LOG("      Is in the same cluster: %s \n",  describe_rr_node(rr_graph, device_ctx.grid,
-                                                                                        device_ctx.rr_indexed_data, itr->first, is_flat).c_str());
+                    if (x == node_x && y == node_y) {
+                        VTR_LOG("      Is in the same cluster: %s \n", describe_rr_node(rr_graph, device_ctx.grid,
+                                                                                        device_ctx.rr_indexed_data, itr->first, is_flat)
+                                                                           .c_str());
                     }
                 }
             }
-
         }
     }
 }
@@ -1854,9 +1838,9 @@
         "Cannot route from %s (%s) to "
         "%s (%s) -- no possible path",
         rr_node_arch_name(source_node, is_flat).c_str(),
-            describe_rr_node(device_ctx.rr_graph, device_ctx.grid, device_ctx.rr_indexed_data, source_node, is_flat).c_str(),
+        describe_rr_node(device_ctx.rr_graph, device_ctx.grid, device_ctx.rr_indexed_data, source_node, is_flat).c_str(),
         rr_node_arch_name(sink_node, is_flat).c_str(),
-            describe_rr_node(device_ctx.rr_graph, device_ctx.grid, device_ctx.rr_indexed_data, sink_node, is_flat).c_str());
+        describe_rr_node(device_ctx.rr_graph, device_ctx.grid, device_ctx.rr_indexed_data, sink_node, is_flat).c_str());
 
     return msg;
 }
@@ -1868,8 +1852,8 @@
                               float R_upstream,
                               const t_conn_cost_params cost_params,
                               bool is_flat) {
-    if(is_flat) {
-        if(node_in_same_physical_tile(from_node, to_node)) {
+    if (is_flat) {
+        if (node_in_same_physical_tile(from_node, to_node)) {
             return 0.0;
         } else {
             RRNodeId on_tile_from_node = get_connected_on_tile_node(rr_graph_view, from_node, is_flat);
@@ -1892,7 +1876,7 @@
     int y_low = rr_graph_view.node_ylow(node_id);
     auto node_type = rr_graph_view.node_type(node_id);
 
-    if(is_node_on_tile(device_ctx.grid[x_low][y_low].type, node_type, rr_graph_view.node_ptc_num(node_id))) {
+    if (is_node_on_tile(device_ctx.grid[x_low][y_low].type, node_type, rr_graph_view.node_ptc_num(node_id))) {
         return node_id;
     } else {
         int max_ptc = get_rr_node_max_ptc(rr_graph_view,
@@ -1900,19 +1884,17 @@
                                           is_flat);
         RRNodeId on_tile_node = RRNodeId::INVALID();
         int on_tile_ptc = 0;
-        while(on_tile_ptc < max_ptc) {
-            for(auto side : SIDES) {
-                on_tile_node =  device_ctx.rr_graph.node_lookup().find_node(x_low, y_low, node_type, on_tile_ptc, side);
-                if(on_tile_node != RRNodeId::INVALID())
+        while (on_tile_ptc < max_ptc) {
+            for (auto side : SIDES) {
+                on_tile_node = device_ctx.rr_graph.node_lookup().find_node(x_low, y_low, node_type, on_tile_ptc, side);
+                if (on_tile_node != RRNodeId::INVALID())
                     break;
             }
-            if(on_tile_node != RRNodeId::INVALID()) {
+            if (on_tile_node != RRNodeId::INVALID()) {
                 break;
             }
             on_tile_ptc++;
         }
         return on_tile_node;
     }
-
-
 }