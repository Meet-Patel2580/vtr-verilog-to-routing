--- conflicted
+++ resolved
@@ -321,12 +321,7 @@
 
     rr_graph_builder.set_node_type(chanx_node, CHANX);
     rr_graph_builder.set_node_coordinates(chanx_node, x_start, y, x_end, y);
-<<<<<<< HEAD
-    node.set_capacity(1);
-=======
-    node.set_type(CHANX);
     rr_graph_builder.set_node_capacity(chanx_node, 1);
->>>>>>> a86083fa
     node.set_track_num(ptc_num);
     node.set_rc_index(find_create_rr_rc_data(
         x_chan_wire.layer.r_metal, x_chan_wire.layer.c_metal));
@@ -632,12 +627,7 @@
 
     rr_graph_builder.set_node_type(chany_node, CHANY);
     rr_graph_builder.set_node_coordinates(chany_node, x, y_start, x, y_end);
-<<<<<<< HEAD
-    node.set_capacity(1);
-=======
-    node.set_type(CHANY);
     rr_graph_builder.set_node_capacity(chany_node, 1);
->>>>>>> a86083fa
     node.set_track_num(ptc_num);
     node.set_rc_index(find_create_rr_rc_data(
         y_chan_wire.layer.r_metal, y_chan_wire.layer.c_metal));
