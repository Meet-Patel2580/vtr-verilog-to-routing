--- conflicted
+++ resolved
@@ -1401,22 +1401,14 @@
  *         This will block us when putting the RRGraphBuilder object as an input arguement 
  *         of this function
  */
-<<<<<<< HEAD
 void alloc_and_load_tile_rr_node_indices(RRGraphBuilder& rr_graph_builder,
+                                         const t_chan_width* nodes_per_chan,
                                          const int max_chan_width,
                                          const DeviceGrid& grid,
                                          int* index,
                                          const t_chan_details& chan_details_x,
                                          const t_chan_details& chan_details_y,
                                          bool is_flat) {
-=======
-void alloc_and_load_rr_node_indices(RRGraphBuilder& rr_graph_builder,
-                                    const t_chan_width* nodes_per_chan,
-                                    const DeviceGrid& grid,
-                                    int* index,
-                                    const t_chan_details& chan_details_x,
-                                    const t_chan_details& chan_details_y) {
->>>>>>> 5a9f0cf4
     /* Allocates and loads all the structures needed for fast lookups of the   *
      * index of an rr_node.  rr_node_indices is a matrix containing the index  *
      * of the *first* rr_node at a given (i,j) location.                       */
