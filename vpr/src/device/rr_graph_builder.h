--- conflicted
+++ resolved
@@ -103,18 +103,17 @@
         node_storage_.set_node_direction(id, new_direction);
     }
 
-<<<<<<< HEAD
     /** @brief set_node_cost_index gets the index of cost data in the list of cost_indexed_data data structure
      * It contains the routing cost for different nodes in the RRGraph
      * when used in evaluate different routing paths
      */
     inline void set_node_cost_index(RRNodeId id, RRIndexedDataId new_cost_index) {
         node_storage_.set_node_cost_index(id, new_cost_index);
-=======
+    }
+
     /** @brief Set the rc_index of routing resource node. */
     inline void set_node_rc_index(RRNodeId id, NodeRCIndex new_rc_index) {
         node_storage_.set_node_rc_index(id, new_rc_index);
->>>>>>> a6e200ee
     }
 
     /** @brief Add the side where the node physically locates on a logic block.
