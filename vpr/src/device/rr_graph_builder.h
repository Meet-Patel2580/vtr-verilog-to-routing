#ifndef RR_GRAPH_BUILDER_H
#define RR_GRAPH_BUILDER_H

/**
 * @file 
 * @brief This file defines the RRGraphBuilder data structure which allows data modification on a routing resource graph 
 *
 * The builder does not own the storage but it serves a virtual protocol for
 *   - node_storage: store the node list 
 *   - node_lookup: store a fast look-up for the nodes
 *
 * @note
 * - This is the only data structure allowed to modify a routing resource graph
 *
 */
#include "rr_graph_storage.h"
#include "rr_spatial_lookup.h"

class RRGraphBuilder {
    /* -- Constructors -- */
  public:
    /* See detailed comments about the data structures in the internal data storage section of this file */
    RRGraphBuilder(t_rr_graph_storage* node_storage);

    /* Disable copy constructors and copy assignment operator
     * This is to avoid accidental copy because it could be an expensive operation considering that the 
     * memory footprint of the data structure could ~ Gb
     * Using the following syntax, we prohibit accidental 'pass-by-value' which can be immediately caught 
     * by compiler
     */
    RRGraphBuilder(const RRGraphBuilder&) = delete;
    void operator=(const RRGraphBuilder&) = delete;

    /* -- Mutators -- */
  public:
    /** @brief Return a writable object for rr_nodes */
    t_rr_graph_storage& node_storage();
    /** @brief Return a writable object for update the fast look-up of rr_node */
    RRSpatialLookup& node_lookup();
    /** @brief Set the type of a node with a given valid id */
    inline void set_node_type(RRNodeId id, t_rr_type type) {
        node_storage_.set_node_type(id, type);
    }
    /**
     * @brief Add an existing rr_node in the node storage to the node look-up
     *
     * The node will be added to the lookup for every side it is on (for OPINs and IPINs) 
     * and for every (x,y) location at which it exists (for wires that span more than one (x,y)).
     *
     * This function requires a valid node which has already been allocated in the node storage, with
     *   - a valid node id
     *   - valid geometry information: xlow/ylow/xhigh/yhigh
     *   - a valid node type
     *   - a valid node ptc number
     *   - a valid side (applicable to OPIN and IPIN nodes only
     */
    void add_node_to_all_locs(RRNodeId node);

    /** @brief Clear all the underlying data storage */
    void clear();

    /** @brief Set capacity of this node (number of routes that can use it). */
    inline void set_node_capacity(RRNodeId id, short new_capacity) {
        node_storage_.set_node_capacity(id, new_capacity);
    }

    /** @brief Set the node coordinate */
    inline void set_node_coordinates(RRNodeId id, short x1, short y1, short x2, short y2) {
        node_storage_.set_node_coordinates(id, x1, y1, x2, y2);
    }

    /** @brief The ptc_num carries different meanings for different node types
     * (true in VPR RRG that is currently supported, may not be true in customized RRG)
     * CHANX or CHANY: the track id in routing channels
     * OPIN or IPIN: the index of pins in the logic block data structure
     * SOURCE and SINK: the class id of a pin (indicating logic equivalence of pins) in the logic block data structure 
     * @note 
     * This API is very powerful and developers should not use it unless it is necessary,
     * e.g the node type is unknown. If the node type is known, the more specific routines, `set_node_pin_num()`,
     * `set_node_track_num()`and `set_node_class_num()`, for different types of nodes should be used.*/

    inline void set_node_ptc_num(RRNodeId id, short new_ptc_num) {
        node_storage_.set_node_ptc_num(id, new_ptc_num);
    }

    /** @brief set_node_pin_num() is designed for logic blocks, which are IPIN and OPIN nodes */
    inline void set_node_pin_num(RRNodeId id, short new_pin_num) {
        node_storage_.set_node_pin_num(id, new_pin_num);
    }

    /** @brief set_node_track_num() is designed for routing tracks, which are CHANX and CHANY nodes */
    inline void set_node_track_num(RRNodeId id, short new_track_num) {
        node_storage_.set_node_track_num(id, new_track_num);
    }

    /** @brief set_ node_class_num() is designed for routing source and sinks, which are SOURCE and SINK nodes */
    inline void set_node_class_num(RRNodeId id, short new_class_num) {
        node_storage_.set_node_class_num(id, new_class_num);
    }

    /** @brief Set the node direction; The node direction is only available of routing channel nodes, such as x-direction routing tracks (CHANX) and y-direction routing tracks (CHANY). For other nodes types, this value is not meaningful and should be set to NONE. */
    inline void set_node_direction(RRNodeId id, Direction new_direction) {
        node_storage_.set_node_direction(id, new_direction);
    }

    /** @brief set_node_cost_index gets the index of cost data in the list of cost_indexed_data data structure
     * It contains the routing cost for different nodes in the RRGraph
     * when used in evaluate different routing paths
     */
    inline void set_node_cost_index(RRNodeId id, RRIndexedDataId new_cost_index) {
        node_storage_.set_node_cost_index(id, new_cost_index);
    }

    /** @brief Set the rc_index of routing resource node. */
    inline void set_node_rc_index(RRNodeId id, NodeRCIndex new_rc_index) {
        node_storage_.set_node_rc_index(id, new_rc_index);
    }

    /** @brief Add the side where the node physically locates on a logic block.
     * Mainly applicable to IPIN and OPIN nodes.*/
    inline void add_node_side(RRNodeId id, e_side new_side) {
        node_storage_.add_node_side(id, new_side);
    }

    /** @brief It maps arch_switch_inf indicies to rr_switch_inf indicies. */
    inline void remap_rr_node_switch_indices(const t_arch_switch_fanin& switch_fanin) {
        node_storage_.remap_rr_node_switch_indices(switch_fanin);
    }

    /** @brief Counts the number of rr switches needed based on fan in to support mux
     * size dependent switch delays. */
    inline size_t count_rr_switches(
        size_t num_arch_switches,
        t_arch_switch_inf* arch_switch_inf,
        t_arch_switch_fanin& arch_switch_fanins) {
        return node_storage_.count_rr_switches(num_arch_switches, arch_switch_inf, arch_switch_fanins);
    }

<<<<<<< HEAD
    /** @brief Marks that edge switch values are rr switch indicies*/
    inline void mark_edges_as_rr_switch_ids() {
        node_storage_.mark_edges_as_rr_switch_ids();
    }

=======
    /** @brief Init per node fan-in data.  Should only be called after all edges have
     * been allocated.
     * @note
     * This is an expensive, O(N), operation so it should be called once you
     * have a complete rr-graph and not called often. */
    inline void init_fan_in() {
        node_storage_.init_fan_in();
    }
>>>>>>> a72f6e39
    /* -- Internal data storage -- */
  private:
    /* TODO: When the refactoring effort finishes, 
     * the builder data structure will be the owner of the data storages. 
     * That is why the reference to storage/lookup is used here.
     * It can avoid a lot of code changes once the refactoring is finished 
     * (there is no function get data directly through the node_storage in DeviceContext).
     * If pointers are used, it may cause many codes in client functions 
     * or inside the data structures to be changed later.
     * That explains why the reference is used here temporarily
     */
    /* node-level storage including edge storages */
    t_rr_graph_storage& node_storage_;
    /* Fast look-up for rr nodes */
    RRSpatialLookup node_lookup_;
};

#endif<|MERGE_RESOLUTION|>--- conflicted
+++ resolved
@@ -136,13 +136,11 @@
         return node_storage_.count_rr_switches(num_arch_switches, arch_switch_inf, arch_switch_fanins);
     }
 
-<<<<<<< HEAD
     /** @brief Marks that edge switch values are rr switch indicies*/
     inline void mark_edges_as_rr_switch_ids() {
         node_storage_.mark_edges_as_rr_switch_ids();
     }
 
-=======
     /** @brief Init per node fan-in data.  Should only be called after all edges have
      * been allocated.
      * @note
@@ -151,7 +149,7 @@
     inline void init_fan_in() {
         node_storage_.init_fan_in();
     }
->>>>>>> a72f6e39
+
     /* -- Internal data storage -- */
   private:
     /* TODO: When the refactoring effort finishes, 
