/*
 * place_constraints.h
 *
 *
 *  Created on: Mar. 1, 2021
 *      Author: khalid88
 */
#include "move_transactions.h"
<<<<<<< HEAD
#include "region.h"
=======
#include "clustered_netlist_utils.h"
>>>>>>> 34f583ae

#ifndef VPR_SRC_PLACE_PLACE_CONSTRAINTS_H_
#    define VPR_SRC_PLACE_PLACE_CONSTRAINTS_H_

/*
 * Check that placement of each block is within the floorplan constraint region of that block (if the block has any constraints).
 * Returns the number of errors (inconsistencies in adherence to floorplanning constraints).
 */
int check_placement_floorplanning();

/*
 * Check if the block has floorplanning constraints
 */
bool is_cluster_constrained(ClusterBlockId blk_id);

/*
 * Check if the placement location would respect floorplan constraints of the block, if it has any
 */
bool cluster_floorplanning_legal(ClusterBlockId blk_id, const t_pl_loc& loc);

/*
 * Check whether any member of the macro has floorplan constraints
 */
bool is_macro_constrained(const t_pl_macro& pl_macro);

/*
 * Returns region of valid locations for the head of the macro based on floorplan constraints
 */
PartitionRegion constrained_macro_locs(const t_pl_macro& pl_macro);

inline bool floorplan_legal(const t_pl_blocks_to_be_moved& blocks_affected) {
    bool floorplan_legal;

    for (int i = 0; i < blocks_affected.num_moved_blocks; i++) {
        floorplan_legal = cluster_floorplanning_legal(blocks_affected.moved_blocks[i].block_num, blocks_affected.moved_blocks[i].new_loc);
        if (!floorplan_legal) {
#    ifdef VERBOSE
            VTR_LOG("Move aborted for block %zu, location tried was x: %d, y: %d, subtile: %d \n", size_t(blocks_affected.moved_blocks[i].block_num), blocks_affected.moved_blocks[i].new_loc.x, blocks_affected.moved_blocks[i].new_loc.y, blocks_affected.moved_blocks[i].new_loc.sub_tile);
#    endif
            return false;
        }
    }
    return true;
}

/*
 * Load cluster_constraints if the pack stage of VPR is skipped. The cluster_constraints
 * data structure is normally loaded during packing, so this routine is called when the packing stage is not performed.
 * If no constraints file is specified, every cluster is assigned
 * an empty PartitionRegion. If a constraints file is specified, cluster_constraints is loaded according to
 * the floorplan constraints specified in the file.
 * Load cluster_constraints according to the floorplan constraints specified in
 * the constraints XML file.
 */
void load_cluster_constraints();

#endif /* VPR_SRC_PLACE_PLACE_CONSTRAINTS_H_ */<|MERGE_RESOLUTION|>--- conflicted
+++ resolved
@@ -6,11 +6,9 @@
  *      Author: khalid88
  */
 #include "move_transactions.h"
-<<<<<<< HEAD
 #include "region.h"
-=======
 #include "clustered_netlist_utils.h"
->>>>>>> 34f583ae
+
 
 #ifndef VPR_SRC_PLACE_PLACE_CONSTRAINTS_H_
 #    define VPR_SRC_PLACE_PLACE_CONSTRAINTS_H_
