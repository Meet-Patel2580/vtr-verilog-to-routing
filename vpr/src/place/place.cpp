#include <cstdio>
#include <cmath>
#include <memory>
#include <fstream>
#include <iostream>
#include <numeric>
#include <chrono>
#include <vtr_ndmatrix.h>

#include "vtr_assert.h"
#include "vtr_log.h"
#include "vtr_util.h"
#include "vtr_random.h"
#include "vtr_geometry.h"
#include "vtr_time.h"

#include "vpr_types.h"
#include "vpr_error.h"
#include "vpr_utils.h"
#include "vpr_net_pins_matrix.h"

#include "globals.h"
#include "place.h"
#include "placer_globals.h"
#include "read_place.h"
#include "draw.h"
#include "place_and_route.h"
#include "net_delay.h"
#include "timing_place_lookup.h"
#include "timing_place.h"
#include "read_xml_arch_file.h"
#include "echo_files.h"
#include "place_macro.h"
#include "histogram.h"
#include "place_util.h"
#include "analytic_placer.h"
#include "initial_placement.h"
#include "place_delay_model.h"
#include "place_timing_update.h"
#include "move_transactions.h"
#include "move_utils.h"
#include "read_place.h"
#include "place_constraints.h"
#include "manual_moves.h"
#include "buttons.h"

#include "static_move_generator.h"
#include "simpleRL_move_generator.h"
#include "manual_move_generator.h"

#include "PlacementDelayCalculator.h"
#include "VprTimingGraphResolver.h"
#include "timing_util.h"
#include "timing_info.h"
#include "tatum/echo_writer.hpp"
#include "tatum/TimingReporter.hpp"

#include "placer_breakpoint.h"
#include "RL_agent_util.h"
#include "place_checkpoint.h"

#include "clustered_netlist_utils.h"

#include "re_cluster.h"
#include "re_cluster_util.h"
#include "cluster_placement.h"

#include "noc_place_utils.h"

/*  define the RL agent's reward function factor constant. This factor controls the weight of bb cost *
 *  compared to the timing cost in the agent's reward function. The reward is calculated as           *
 * -1*(1.5-REWARD_BB_TIMING_RELATIVE_WEIGHT)*timing_cost + (1+REWARD_BB_TIMING_RELATIVE_WEIGHT)*bb_cost)
 */

#define REWARD_BB_TIMING_RELATIVE_WEIGHT 0.4

#ifdef VTR_ENABLE_DEBUG_LOGGING
#    include "draw_types.h"
#    include "draw_global.h"
#    include "draw_color.h"
#endif

using std::max;
using std::min;

/************** Types and defines local to place.c ***************************/

/* This defines the error tolerance for floating points variables used in *
 * cost computation. 0.01 means that there is a 1% error tolerance.       */
#define ERROR_TOL .01

/* This defines the maximum number of swap attempts before invoking the   *
 * once-in-a-while placement legality check as well as floating point     *
 * variables round-offs check.                                            */
#define MAX_MOVES_BEFORE_RECOMPUTE 500000

/* Flags for the states of the bounding box.                              *
 * Stored as char for memory efficiency.                                  */
#define NOT_UPDATED_YET 'N'
#define UPDATED_ONCE 'U'
#define GOT_FROM_SCRATCH 'S'

/* For comp_cost.  NORMAL means use the method that generates updateable  *
 * bounding boxes for speed.  CHECK means compute all bounding boxes from *
 * scratch using a very simple routine to allow checks of the other       *
 * costs.                                   
 */

enum e_cost_methods {
    NORMAL,
    CHECK
};

constexpr float INVALID_DELAY = std::numeric_limits<float>::quiet_NaN();
constexpr float INVALID_COST = std::numeric_limits<double>::quiet_NaN();

/********************** Variables local to place.c ***************************/

/* Cost of a net, and a temporary cost of a net used during move assessment. */
static vtr::vector<ClusterNetId, double> net_cost, proposed_net_cost;

/* [0...cluster_ctx.clb_nlist.nets().size()-1]                                               *
 * A flag array to indicate whether the specific bounding box has been updated   *
 * in this particular swap or not. If it has been updated before, the code       *
 * must use the updated data, instead of the out-of-date data passed into the    *
 * subroutine, particularly used in try_swap(). The value NOT_UPDATED_YET        *
 * indicates that the net has not been updated before, UPDATED_ONCE indicated    *
 * that the net has been updated once, if it is going to be updated again, the   *
 * values from the previous update must be used. GOT_FROM_SCRATCH is only        *
 * applicable for nets larger than SMALL_NETS and it indicates that the          *
 * particular bounding box cannot be updated incrementally before, hence the     *
 * bounding box is got from scratch, so the bounding box would definitely be     *
 * right, DO NOT update again.                                                   */
static vtr::vector<ClusterNetId, char> bb_updated_before;

/* The arrays below are used to precompute the inverse of the average   *
 * number of tracks per channel between [subhigh] and [sublow].  Access *
 * them as chan?_place_cost_fac[subhigh][sublow].  They are used to     *
 * speed up the computation of the cost function that takes the length  *
 * of the net bounding box in each dimension, divided by the average    *
 * number of tracks in that direction; for other cost functions they    *
 * will never be used.                                                  *
 */
static vtr::NdMatrix<float, 2> chanx_place_cost_fac({0, 0}); //[0...device_ctx.grid.width()-2]
static vtr::NdMatrix<float, 2> chany_place_cost_fac({0, 0}); //[0...device_ctx.grid.height()-2]

/* The following arrays are used by the try_swap function for speed.   */
/* [0...cluster_ctx.clb_nlist.nets().size()-1] */
static vtr::vector<ClusterNetId, t_bb> ts_bb_coord_new, ts_bb_edge_new;
static std::vector<ClusterNetId> ts_nets_to_update;

/* These file-scoped variables keep track of the number of swaps       *
 * rejected, accepted or aborted. The total number of swap attempts    *
 * is the sum of the three number.                                     */
static int num_swap_rejected = 0;
static int num_swap_accepted = 0;
static int num_swap_aborted = 0;
static int num_ts_called = 0;

/* Expected crossing counts for nets with different #'s of pins.  From *
 * ICCAD 94 pp. 690 - 695 (with linear interpolation applied by me).   *
 * Multiplied to bounding box of a net to better estimate wire length  *
 * for higher fanout nets. Each entry is the correction factor for the *
 * fanout index-1                                                      */
static const float cross_count[50] = {/* [0..49] */ 1.0, 1.0, 1.0, 1.0828,
                                      1.1536, 1.2206, 1.2823, 1.3385, 1.3991, 1.4493, 1.4974, 1.5455, 1.5937,
                                      1.6418, 1.6899, 1.7304, 1.7709, 1.8114, 1.8519, 1.8924, 1.9288, 1.9652,
                                      2.0015, 2.0379, 2.0743, 2.1061, 2.1379, 2.1698, 2.2016, 2.2334, 2.2646,
                                      2.2958, 2.3271, 2.3583, 2.3895, 2.4187, 2.4479, 2.4772, 2.5064, 2.5356,
                                      2.5610, 2.5864, 2.6117, 2.6371, 2.6625, 2.6887, 2.7148, 2.7410, 2.7671,
                                      2.7933};

std::unique_ptr<FILE, decltype(&vtr::fclose)> f_move_stats_file(nullptr,
                                                                vtr::fclose);

#ifdef VTR_ENABLE_DEBUG_LOGGIING
#    define LOG_MOVE_STATS_HEADER()                               \
        do {                                                      \
            if (f_move_stats_file) {                              \
                fprintf(f_move_stats_file.get(),                  \
                        "temp,from_blk,to_blk,from_type,to_type," \
                        "blk_count,"                              \
                        "delta_cost,delta_bb_cost,delta_td_cost," \
                        "outcome,reason\n");                      \
            }                                                     \
        } while (false)

#    define LOG_MOVE_STATS_PROPOSED(t, affected_blocks)                                        \
        do {                                                                                   \
            if (f_move_stats_file) {                                                           \
                auto& place_ctx = g_vpr_ctx.placement();                                       \
                auto& cluster_ctx = g_vpr_ctx.clustering();                                    \
                ClusterBlockId b_from = affected_blocks.moved_blocks[0].block_num;             \
                                                                                               \
                t_pl_loc to = affected_blocks.moved_blocks[0].new_loc;                         \
                ClusterBlockId b_to = place_ctx.grid_blocks[to.x][to.y].blocks[to.sub_tile];   \
                                                                                               \
                t_logical_block_type_ptr from_type = cluster_ctx.clb_nlist.block_type(b_from); \
                t_logical_block_type_ptr to_type = nullptr;                                    \
                if (b_to) {                                                                    \
                    to_type = cluster_ctx.clb_nlist.block_type(b_to);                          \
                }                                                                              \
                                                                                               \
                fprintf(f_move_stats_file.get(),                                               \
                        "%g,"                                                                  \
                        "%d,%d,"                                                               \
                        "%s,%s,"                                                               \
                        "%d,",                                                                 \
                        t,                                                                     \
                        int(size_t(b_from)), int(size_t(b_to)),                                \
                        from_type->name, (to_type ? to_type->name : "EMPTY"),                  \
                        affected_blocks.num_moved_blocks);                                     \
            }                                                                                  \
        } while (false)

#    define LOG_MOVE_STATS_OUTCOME(delta_cost, delta_bb_cost, delta_td_cost, \
                                   outcome, reason)                          \
        do {                                                                 \
            if (f_move_stats_file) {                                         \
                fprintf(f_move_stats_file.get(),                             \
                        "%g,%g,%g,"                                          \
                        "%s,%s\n",                                           \
                        delta_cost, delta_bb_cost, delta_td_cost,            \
                        outcome, reason);                                    \
            }                                                                \
        } while (false)

#else

#    define LOG_MOVE_STATS_HEADER()                      \
        do {                                             \
            fprintf(f_move_stats_file.get(),             \
                    "VTR_ENABLE_DEBUG_LOGGING disabled " \
                    "-- No move stats recorded\n");      \
        } while (false)

#    define LOG_MOVE_STATS_PROPOSED(t, blocks_affected) \
        do {                                            \
        } while (false)

#    define LOG_MOVE_STATS_OUTCOME(delta_cost, delta_bb_cost, delta_td_cost, \
                                   outcome, reason)                          \
        do {                                                                 \
        } while (false)

#endif

/********************* Static subroutines local to place.c *******************/
#ifdef VERBOSE
void print_clb_placement(const char* fname);
#endif

static void alloc_and_load_placement_structs(float place_cost_exp,
                                             const t_placer_opts& placer_opts,
                                             const t_noc_opts& noc_opts,
                                             t_direct_inf* directs,
                                             int num_directs);

static void alloc_and_load_try_swap_structs();
static void free_try_swap_structs();

static void free_placement_structs(const t_placer_opts& placer_opts, const t_noc_opts& noc_opts);

static void alloc_and_load_for_fast_cost_update(float place_cost_exp);

static void free_fast_cost_update();

static double comp_bb_cost(e_cost_methods method);

static void update_move_nets(int num_nets_affected);
static void reset_move_nets(int num_nets_affected);

static e_move_result try_swap(const t_annealing_state* state,
                              t_placer_costs* costs,
                              MoveGenerator& move_generator,
                              ManualMoveGenerator& manual_move_generator,
                              SetupTimingInfo* timing_info,
                              NetPinTimingInvalidator* pin_timing_invalidator,
                              t_pl_blocks_to_be_moved& blocks_affected,
                              const PlaceDelayModel* delay_model,
                              PlacerCriticalities* criticalities,
                              PlacerSetupSlacks* setup_slacks,
                              const t_placer_opts& placer_opts,
                              const t_noc_opts& noc_opts,
                              MoveTypeStat& move_type_stat,
                              const t_place_algorithm& place_algorithm,
                              float timing_bb_factor,
                              bool manual_move_enabled);

static void check_place(const t_placer_costs& costs,
                        const PlaceDelayModel* delay_model,
                        const PlacerCriticalities* criticalities,
                        const t_place_algorithm& place_algorithm,
                        const t_noc_opts& noc_opts);

static int check_placement_costs(const t_placer_costs& costs,
                                 const PlaceDelayModel* delay_model,
                                 const PlacerCriticalities* criticalities,
                                 const t_place_algorithm& place_algorithm);

static int check_placement_consistency();
static int check_block_placement_consistency();
static int check_macro_placement_consistency();

static float starting_t(const t_annealing_state* state, t_placer_costs* costs, t_annealing_sched annealing_sched, const PlaceDelayModel* delay_model, PlacerCriticalities* criticalities, PlacerSetupSlacks* setup_slacks, SetupTimingInfo* timing_info, MoveGenerator& move_generator, ManualMoveGenerator& manual_move_generator, NetPinTimingInvalidator* pin_timing_invalidator, t_pl_blocks_to_be_moved& blocks_affected, const t_placer_opts& placer_opts, const t_noc_opts& noc_opts, MoveTypeStat& move_type_stat);

static int count_connections();

static double recompute_bb_cost();

static void commit_td_cost(const t_pl_blocks_to_be_moved& blocks_affected);

static void revert_td_cost(const t_pl_blocks_to_be_moved& blocks_affected);

static void invalidate_affected_connections(
    const t_pl_blocks_to_be_moved& blocks_affected,
    NetPinTimingInvalidator* pin_tedges_invalidator,
    TimingInfo* timing_info);

static bool driven_by_moved_block(const ClusterNetId net,
                                  const t_pl_blocks_to_be_moved& blocks_affected);

static float analyze_setup_slack_cost(const PlacerSetupSlacks* setup_slacks);

static e_move_result assess_swap(double delta_c, double t);

static void get_non_updateable_bb(ClusterNetId net_id, t_bb* bb_coord_new);

static void update_bb(ClusterNetId net_id, t_bb* bb_coord_new, t_bb* bb_edge_new, int xold, int yold, int xnew, int ynew);

static int find_affected_nets_and_update_costs(
    const t_place_algorithm& place_algorithm,
    const PlaceDelayModel* delay_model,
    const PlacerCriticalities* criticalities,
    t_pl_blocks_to_be_moved& blocks_affected,
    double& bb_delta_c,
    double& timing_delta_c);

static void record_affected_net(const ClusterNetId net, int& num_affected_nets);

static void update_net_bb(const ClusterNetId net,
                          const t_pl_blocks_to_be_moved& blocks_affected,
                          int iblk,
                          const ClusterBlockId blk,
                          const ClusterPinId blk_pin);
static void update_td_delta_costs(const PlaceDelayModel* delay_model,
                                  const PlacerCriticalities& criticalities,
                                  const ClusterNetId net,
                                  const ClusterPinId pin,
                                  t_pl_blocks_to_be_moved& blocks_affected,
                                  double& delta_timing_cost);

static void update_placement_cost_normalization_factors(t_placer_costs* costs, const t_placer_opts& placer_opts, const t_noc_opts& noc_opts);

static double get_total_cost(t_placer_costs* costs, const t_placer_opts& placer_opts, const t_noc_opts& noc_opts);

static double get_net_cost(ClusterNetId net_id, t_bb* bb_ptr);

static void get_bb_from_scratch(ClusterNetId net_id, t_bb* coords, t_bb* num_on_edges);

static double get_net_wirelength_estimate(ClusterNetId net_id, t_bb* bbptr);

static void free_try_swap_arrays();

static void outer_loop_update_timing_info(const t_placer_opts& placer_opts,
                                          const t_noc_opts& noc_opts,
                                          t_placer_costs* costs,
                                          int num_connections,
                                          float crit_exponent,
                                          int* outer_crit_iter_count,
                                          const PlaceDelayModel* delay_model,
                                          PlacerCriticalities* criticalities,
                                          PlacerSetupSlacks* setup_slacks,
                                          NetPinTimingInvalidator* pin_timing_invalidator,
                                          SetupTimingInfo* timing_info);

static void placement_inner_loop(const t_annealing_state* state,
                                 const t_placer_opts& placer_opts,
                                 const t_noc_opts& noc_opts,
                                 int inner_recompute_limit,
                                 t_placer_statistics* stats,
                                 t_placer_costs* costs,
                                 int* moves_since_cost_recompute,
                                 NetPinTimingInvalidator* pin_timing_invalidator,
                                 const PlaceDelayModel* delay_model,
                                 PlacerCriticalities* criticalities,
                                 PlacerSetupSlacks* setup_slacks,
                                 MoveGenerator& move_generator,
                                 ManualMoveGenerator& manual_move_generator,
                                 t_pl_blocks_to_be_moved& blocks_affected,
                                 SetupTimingInfo* timing_info,
                                 const t_place_algorithm& place_algorithm,
                                 MoveTypeStat& move_type_stat,
                                 float timing_bb_factor);

static void recompute_costs_from_scratch(const t_placer_opts& placer_opts,
                                         const t_noc_opts& noc_opts,
                                         const PlaceDelayModel* delay_model,
                                         const PlacerCriticalities* criticalities,
                                         t_placer_costs* costs);

static void generate_post_place_timing_reports(const t_placer_opts& placer_opts,
                                               const t_analysis_opts& analysis_opts,
                                               const SetupTimingInfo& timing_info,
                                               const PlacementDelayCalculator& delay_calc,
                                               bool is_flat);

//calculate the agent's reward and the total process outcome
static void calculate_reward_and_process_outcome(
    const t_placer_opts& placer_opts,
    const MoveOutcomeStats& move_outcome_stats,
    const double& delta_c,
    float timing_bb_factor,
    MoveGenerator& move_generator);

static void print_place_status_header();

static void print_place_status(const t_annealing_state& state,
                               const t_placer_statistics& stats,
                               float elapsed_sec,
                               float cpd,
                               float sTNS,
                               float sWNS,
                               size_t tot_moves);

static void print_resources_utilization();

static void print_placement_swaps_stats(const t_annealing_state& state);

static void print_placement_move_types_stats(
    const MoveTypeStat& move_type_stat);

/*****************************************************************************/
void try_place(const Netlist<>& net_list,
               const t_placer_opts& placer_opts,
               t_annealing_sched annealing_sched,
               const t_router_opts& router_opts,
               const t_analysis_opts& analysis_opts,
               const t_noc_opts& noc_opts,
               t_chan_width_dist chan_width_dist,
               t_det_routing_arch* det_routing_arch,
               std::vector<t_segment_inf>& segment_inf,
               t_direct_inf* directs,
               int num_directs,
               bool is_flat) {
    /* Does almost all the work of placing a circuit.  Width_fac gives the   *
     * width of the widest channel.  Place_cost_exp says what exponent the   *
     * width should be taken to when calculating costs.  This allows a       *
     * greater bias for anisotropic architectures.                           */

    VTR_ASSERT(!is_flat);
    auto& device_ctx = g_vpr_ctx.device();
    auto& atom_ctx = g_vpr_ctx.atom();
    auto& cluster_ctx = g_vpr_ctx.clustering();
    auto& place_move_ctx = g_placer_ctx.mutable_move();

    const auto& p_timing_ctx = g_placer_ctx.timing();
    const auto& p_runtime_ctx = g_placer_ctx.runtime();

    auto& timing_ctx = g_vpr_ctx.timing();
    auto pre_place_timing_stats = timing_ctx.stats;
    int tot_iter, moves_since_cost_recompute, width_fac, num_connections,
        outer_crit_iter_count, inner_recompute_limit;
    float first_crit_exponent, first_rlim, first_t;
    int first_move_lim;

    t_placer_costs costs(placer_opts.place_algorithm);

    tatum::TimingPathInfo critical_path;
    float sTNS = NAN;
    float sWNS = NAN;

    char msg[vtr::bufsize];
    t_placer_statistics stats;

    t_placement_checkpoint placement_checkpoint;
    t_graph_type graph_directionality;

    std::shared_ptr<SetupTimingInfo> timing_info;
    std::shared_ptr<PlacementDelayCalculator> placement_delay_calc;
    std::unique_ptr<PlaceDelayModel> place_delay_model;
    std::unique_ptr<MoveGenerator> move_generator;
    std::unique_ptr<MoveGenerator> move_generator2;
    std::unique_ptr<ManualMoveGenerator> manual_move_generator;
    std::unique_ptr<PlacerSetupSlacks> placer_setup_slacks;

    std::unique_ptr<PlacerCriticalities> placer_criticalities;
    std::unique_ptr<NetPinTimingInvalidator> pin_timing_invalidator;

    manual_move_generator = std::make_unique<ManualMoveGenerator>();

    t_pl_blocks_to_be_moved blocks_affected(
        net_list.blocks().size());

    /* init file scope variables */
    num_swap_rejected = 0;
    num_swap_accepted = 0;
    num_swap_aborted = 0;
    num_ts_called = 0;

    if (placer_opts.place_algorithm.is_timing_driven()) {
        /*do this before the initial placement to avoid messing up the initial placement */
        place_delay_model = alloc_lookups_and_delay_model(net_list,
                                                          chan_width_dist,
                                                          placer_opts,
                                                          router_opts,
                                                          det_routing_arch,
                                                          segment_inf,
                                                          directs,
                                                          num_directs,
                                                          is_flat);

        if (isEchoFileEnabled(E_ECHO_PLACEMENT_DELTA_DELAY_MODEL)) {
            place_delay_model->dump_echo(
                getEchoFileName(E_ECHO_PLACEMENT_DELTA_DELAY_MODEL));
        }
    }

    int move_lim = 1;
    move_lim = (int)(annealing_sched.inner_num
                     * pow(net_list.blocks().size(), 1.3333));

    //create the move generator based on the chosen strategy
    create_move_generators(move_generator, move_generator2, placer_opts, move_lim);

    width_fac = placer_opts.place_chan_width;

    if (router_opts.route_type == GLOBAL) {
        graph_directionality = GRAPH_BIDIR;
    } else {
        graph_directionality = (det_routing_arch->directionality == BI_DIRECTIONAL ? GRAPH_BIDIR : GRAPH_UNIDIR);
    }

    init_chan(width_fac, chan_width_dist, graph_directionality);

    alloc_and_load_placement_structs(placer_opts.place_cost_exp, placer_opts, noc_opts, directs, num_directs);

    vtr::ScopedStartFinishTimer timer("Placement");

    initial_placement(placer_opts.pad_loc_type, placer_opts.constraints_file.c_str(), noc_opts.noc);

#ifdef ENABLE_ANALYTIC_PLACE
    /*
     * Analytic Placer:
     *  Passes in the initial_placement via vpr_context, and passes its placement back via locations marked on
     *  both the clb_netlist and the gird.
     *  Most of anneal is disabled later by setting initial temperature to 0 and only further optimizes in quench
     */
    if (placer_opts.enable_analytic_placer) {
        AnalyticPlacer{}.ap_place();
    }

#endif /* ENABLE_ANALYTIC_PLACE */

    // Update physical pin values
    for (auto block_id : cluster_ctx.clb_nlist.blocks()) {
        place_sync_external_block_connections(block_id);
    }

    init_draw_coords((float)width_fac);

    /* Allocated here because it goes into timing critical code where each memory allocation is expensive */
    IntraLbPbPinLookup pb_gpin_lookup(device_ctx.logical_block_types);
    //Enables fast look-up of atom pins connect to CLB pins
    ClusteredPinAtomPinsLookup netlist_pin_lookup(cluster_ctx.clb_nlist,
                                                  atom_ctx.nlist, pb_gpin_lookup);

    /* Gets initial cost and loads bounding boxes. */

    if (placer_opts.place_algorithm.is_timing_driven()) {
        costs.bb_cost = comp_bb_cost(NORMAL);

        first_crit_exponent = placer_opts.td_place_exp_first; /*this will be modified when rlim starts to change */

        num_connections = count_connections();
        VTR_LOG("\n");
        VTR_LOG("There are %d point to point connections in this circuit.\n",
                num_connections);
        VTR_LOG("\n");

        //Update the point-to-point delays from the initial placement
        comp_td_connection_delays(place_delay_model.get());

        /*
         * Initialize timing analysis
         */
        // For placement, we don't use flat-routing
        placement_delay_calc = std::make_shared<PlacementDelayCalculator>(atom_ctx.nlist,
                                                                          atom_ctx.lookup,
                                                                          p_timing_ctx.connection_delay,
                                                                          is_flat);
        placement_delay_calc->set_tsu_margin_relative(
            placer_opts.tsu_rel_margin);
        placement_delay_calc->set_tsu_margin_absolute(
            placer_opts.tsu_abs_margin);

        timing_info = make_setup_timing_info(placement_delay_calc,
                                             placer_opts.timing_update_type);

        placer_setup_slacks = std::make_unique<PlacerSetupSlacks>(
            cluster_ctx.clb_nlist, netlist_pin_lookup);

        placer_criticalities = std::make_unique<PlacerCriticalities>(
            cluster_ctx.clb_nlist, netlist_pin_lookup);

        pin_timing_invalidator = std::make_unique<NetPinTimingInvalidator>(
            net_list, netlist_pin_lookup,
            atom_ctx.nlist, atom_ctx.lookup,
            *timing_info->timing_graph(),
            is_flat);
        //First time compute timing and costs, compute from scratch
        PlaceCritParams crit_params;
        crit_params.crit_exponent = first_crit_exponent;
        crit_params.crit_limit = placer_opts.place_crit_limit;

        initialize_timing_info(crit_params, place_delay_model.get(),
                               placer_criticalities.get(), placer_setup_slacks.get(),
                               pin_timing_invalidator.get(), timing_info.get(), &costs);

        critical_path = timing_info->least_slack_critical_path();

        /* Write out the initial timing echo file */
        if (isEchoFileEnabled(E_ECHO_INITIAL_PLACEMENT_TIMING_GRAPH)) {
            tatum::write_echo(
                getEchoFileName(E_ECHO_INITIAL_PLACEMENT_TIMING_GRAPH),
                *timing_ctx.graph, *timing_ctx.constraints,
                *placement_delay_calc, timing_info->analyzer());

            tatum::NodeId debug_tnode = id_or_pin_name_to_tnode(
                analysis_opts.echo_dot_timing_graph_node);
            write_setup_timing_graph_dot(
                getEchoFileName(E_ECHO_INITIAL_PLACEMENT_TIMING_GRAPH)
                    + std::string(".dot"),
                *timing_info, debug_tnode);
        }

        outer_crit_iter_count = 1;

        /* Initialize the normalization factors. Calling costs.update_norm_factors() *
         * here would fail the golden results of strong_sdc benchmark                */
        costs.timing_cost_norm = 1 / costs.timing_cost;
        costs.bb_cost_norm = 1 / costs.bb_cost;
    } else {
        VTR_ASSERT(placer_opts.place_algorithm == BOUNDING_BOX_PLACE);

        /* Total cost is the same as wirelength cost normalized*/
        costs.bb_cost = comp_bb_cost(NORMAL);
        costs.bb_cost_norm = 1 / costs.bb_cost;

        /* Timing cost and normalization factors are not used */
        costs.timing_cost = INVALID_COST;
        costs.timing_cost_norm = INVALID_COST;

        /* Other initializations */
        outer_crit_iter_count = 0;
        num_connections = 0;
        first_crit_exponent = 0;
    }

    if (noc_opts.noc) {
        // get the costs associated with the NoC
        costs.noc_aggregate_bandwidth_cost = comp_noc_aggregate_bandwidth_cost();
        costs.noc_latency_cost = comp_noc_latency_cost(noc_opts);

        // initialize all the noc normalization factors
        update_noc_normalization_factors(costs);
    }

    // set the starting total placement cost
    costs.cost = get_total_cost(&costs, placer_opts, noc_opts);

    //Sanity check that initial placement is legal
    check_place(costs, place_delay_model.get(), placer_criticalities.get(),
                placer_opts.place_algorithm, noc_opts);

    //Initial pacement statistics
    VTR_LOG("Initial placement cost: %g bb_cost: %g td_cost: %g\n", costs.cost,
            costs.bb_cost, costs.timing_cost);
    if (noc_opts.noc) {
        VTR_LOG("Initial noc placement costs. noc_aggregate_bandwidth_cost: %g, noc_latency_cost: %g, \n", costs.noc_aggregate_bandwidth_cost, costs.noc_latency_cost);
    }
    if (placer_opts.place_algorithm.is_timing_driven()) {
        VTR_LOG(
            "Initial placement estimated Critical Path Delay (CPD): %g ns\n",
            1e9 * critical_path.delay());
        VTR_LOG(
            "Initial placement estimated setup Total Negative Slack (sTNS): %g ns\n",
            1e9 * timing_info->setup_total_negative_slack());
        VTR_LOG(
            "Initial placement estimated setup Worst Negative Slack (sWNS): %g ns\n",
            1e9 * timing_info->setup_worst_negative_slack());
        VTR_LOG("\n");

        VTR_LOG("Initial placement estimated setup slack histogram:\n");
        print_histogram(
            create_setup_slack_histogram(*timing_info->setup_analyzer()));
    }
    size_t num_macro_members = 0;
    for (auto& macro : g_vpr_ctx.placement().pl_macros) {
        num_macro_members += macro.members.size();
    }
    VTR_LOG(
        "Placement contains %zu placement macros involving %zu blocks (average macro size %f)\n",
        g_vpr_ctx.placement().pl_macros.size(), num_macro_members,
        float(num_macro_members) / g_vpr_ctx.placement().pl_macros.size());
    VTR_LOG("\n");

    sprintf(msg,
            "Initial Placement.  Cost: %g  BB Cost: %g  TD Cost %g \t Channel Factor: %d",
            costs.cost, costs.bb_cost, costs.timing_cost, width_fac);
    if (noc_opts.noc) {
        sprintf(msg,
                "\nInitial noc placement costs. noc_aggregate_bandwidth_cost: %g noc_latency_cost: %g ", costs.noc_aggregate_bandwidth_cost, costs.noc_latency_cost);
    }
    //Draw the initial placement
    update_screen(ScreenUpdatePriority::MAJOR, msg, PLACEMENT, timing_info);

    if (placer_opts.placement_saves_per_temperature >= 1) {
        std::string filename = vtr::string_fmt("placement_%03d_%03d.place", 0,
                                               0);
        VTR_LOG("Saving initial placement to file: %s\n", filename.c_str());
        print_place(nullptr, nullptr, filename.c_str());
    }

    first_move_lim = get_initial_move_lim(placer_opts, annealing_sched);

    if (placer_opts.inner_loop_recompute_divider != 0) {
        inner_recompute_limit = (int)(0.5
                                      + (float)first_move_lim
                                            / (float)placer_opts.inner_loop_recompute_divider);
    } else {
        /*don't do an inner recompute */
        inner_recompute_limit = first_move_lim + 1;
    }

    /* calculate the number of moves in the quench that we should recompute timing after based on the value of *
     * the commandline option quench_recompute_divider                                                         */
    int quench_recompute_limit;
    if (placer_opts.quench_recompute_divider != 0) {
        quench_recompute_limit = (int)(0.5
                                       + (float)move_lim
                                             / (float)placer_opts.quench_recompute_divider);
    } else {
        /*don't do an quench recompute */
        quench_recompute_limit = first_move_lim + 1;
    }

    //allocate helper vectors that are used by many move generators
    place_move_ctx.X_coord.resize(10, 0);
    place_move_ctx.Y_coord.resize(10, 0);

    //allocate move type statistics vectors
    MoveTypeStat move_type_stat;
    move_type_stat.num_moves.resize(placer_opts.place_static_move_prob.size() + 1,
                                    0);
    move_type_stat.accepted_moves.resize(
        placer_opts.place_static_move_prob.size() + 1, 0);
    move_type_stat.aborted_moves.resize(
        placer_opts.place_static_move_prob.size() + 1, 0);

    // if the noc option was turned on then setup the noc placement stats datastructure
    if (noc_opts.noc) {
        initialize_noc_placement_stats(placer_opts);
    }

    /* Get the first range limiter */
    first_rlim = (float)max(device_ctx.grid.width() - 1,
                            device_ctx.grid.height() - 1);
    place_move_ctx.first_rlim = first_rlim;

    /* Set the temperature low to ensure that initial placement quality will be preserved */
    first_t = EPSILON;

    t_annealing_state state(annealing_sched,
                            first_t,
                            first_rlim,
                            first_move_lim,
                            first_crit_exponent,
                            device_ctx.grid.get_num_layers());

    /* Update the starting temperature for placement annealing to a more appropriate value */
    state.t = starting_t(&state, &costs, annealing_sched,
                         place_delay_model.get(), placer_criticalities.get(),
                         placer_setup_slacks.get(), timing_info.get(), *move_generator,
                         *manual_move_generator, pin_timing_invalidator.get(),
                         blocks_affected, placer_opts, noc_opts, move_type_stat);

    if (!placer_opts.move_stats_file.empty()) {
        f_move_stats_file = std::unique_ptr<FILE, decltype(&vtr::fclose)>(
            vtr::fopen(placer_opts.move_stats_file.c_str(), "w"),
            vtr::fclose);
        LOG_MOVE_STATS_HEADER();
    }

    tot_iter = 0;
    moves_since_cost_recompute = 0;

    bool skip_anneal = false;

#ifdef ENABLE_ANALYTIC_PLACE
    // Analytic placer: When enabled, skip most of the annealing and go straight to quench
    // TODO: refactor goto label.
    if (placer_opts.enable_analytic_placer)
        skip_anneal = true;
#endif /* ENABLE_ANALYTIC_PLACE */

    //RL agent state definition
    e_agent_state agent_state = EARLY_IN_THE_ANNEAL;

    std::unique_ptr<MoveGenerator> current_move_generator;

    //Define the timing bb weight factor for the agent's reward function
    float timing_bb_factor = REWARD_BB_TIMING_RELATIVE_WEIGHT;

    if (skip_anneal == false) {
        //Table header
        VTR_LOG("\n");
        print_place_status_header();

        /* Outer loop of the simulated annealing begins */
        do {
            vtr::Timer temperature_timer;

            outer_loop_update_timing_info(placer_opts, noc_opts, &costs, num_connections,
                                          state.crit_exponent, &outer_crit_iter_count,
                                          place_delay_model.get(), placer_criticalities.get(),
                                          placer_setup_slacks.get(), pin_timing_invalidator.get(),
                                          timing_info.get());

            if (placer_opts.place_algorithm.is_timing_driven()) {
                critical_path = timing_info->least_slack_critical_path();
                sTNS = timing_info->setup_total_negative_slack();
                sWNS = timing_info->setup_worst_negative_slack();

                //see if we should save the current placement solution as a checkpoint

                if (placer_opts.place_checkpointing
                    && agent_state == LATE_IN_THE_ANNEAL) {
                    save_placement_checkpoint_if_needed(placement_checkpoint,
                                                        timing_info, costs, critical_path.delay());
                }
            }

            //move the appropoiate move_generator to be the current used move generator
            assign_current_move_generator(move_generator, move_generator2,
                                          agent_state, placer_opts, false, current_move_generator);

            //do a complete inner loop iteration
            placement_inner_loop(&state, placer_opts, noc_opts,
                                 inner_recompute_limit,
                                 &stats, &costs, &moves_since_cost_recompute,
                                 pin_timing_invalidator.get(), place_delay_model.get(),
                                 placer_criticalities.get(), placer_setup_slacks.get(),
                                 *current_move_generator, *manual_move_generator,
                                 blocks_affected, timing_info.get(),
                                 placer_opts.place_algorithm, move_type_stat,
                                 timing_bb_factor);

            //move the update used move_generator to its original variable
            update_move_generator(move_generator, move_generator2, agent_state,
                                  placer_opts, false, current_move_generator);

            tot_iter += state.move_lim;
            ++state.num_temps;

            print_place_status(state, stats, temperature_timer.elapsed_sec(),
                               critical_path.delay(), sTNS, sWNS, tot_iter);
            if (placer_opts.place_algorithm.is_timing_driven()
                && placer_opts.place_agent_multistate
                && agent_state == EARLY_IN_THE_ANNEAL) {
                if (state.alpha < 0.85 && state.alpha > 0.6) {
                    agent_state = LATE_IN_THE_ANNEAL;
                    VTR_LOG("Agent's 2nd state: \n");
                }
            }

            sprintf(msg, "Cost: %g  BB Cost %g  TD Cost %g  Temperature: %g",
                    costs.cost, costs.bb_cost, costs.timing_cost, state.t);
            update_screen(ScreenUpdatePriority::MINOR, msg, PLACEMENT,
                          timing_info);

            //#ifdef VERBOSE
            //            if (getEchoEnabled()) {
            //                print_clb_placement("first_iteration_clb_placement.echo");
            //            }
            //#endif
        } while (state.outer_loop_update(stats.success_rate, costs, placer_opts,
                                         annealing_sched));
        /* Outer loop of the simmulated annealing ends */
    } //skip_anneal ends

    /* Start Quench */
    state.t = 0;                         //Freeze out: only accept solutions that improve placement.
    state.move_lim = state.move_lim_max; //Revert the move limit to initial value.

    auto pre_quench_timing_stats = timing_ctx.stats;
    { /* Quench */

        vtr::ScopedFinishTimer temperature_timer("Placement Quench");

        outer_loop_update_timing_info(placer_opts, noc_opts, &costs, num_connections,
                                      state.crit_exponent, &outer_crit_iter_count,
                                      place_delay_model.get(), placer_criticalities.get(),
                                      placer_setup_slacks.get(), pin_timing_invalidator.get(),
                                      timing_info.get());

        //move the appropoiate move_generator to be the current used move generator
        assign_current_move_generator(move_generator, move_generator2,
                                      agent_state, placer_opts, true, current_move_generator);

        /* Run inner loop again with temperature = 0 so as to accept only swaps
         * which reduce the cost of the placement */
        placement_inner_loop(&state, placer_opts, noc_opts,
                             quench_recompute_limit,
                             &stats, &costs, &moves_since_cost_recompute,
                             pin_timing_invalidator.get(), place_delay_model.get(),
                             placer_criticalities.get(), placer_setup_slacks.get(),
                             *current_move_generator, *manual_move_generator,
                             blocks_affected, timing_info.get(),
                             placer_opts.place_quench_algorithm, move_type_stat,
                             timing_bb_factor);

        //move the update used move_generator to its original variable
        update_move_generator(move_generator, move_generator2, agent_state,
                              placer_opts, true, current_move_generator);

        tot_iter += state.move_lim;
        ++state.num_temps;

        if (placer_opts.place_quench_algorithm.is_timing_driven()) {
            critical_path = timing_info->least_slack_critical_path();
            sTNS = timing_info->setup_total_negative_slack();
            sWNS = timing_info->setup_worst_negative_slack();
        }

        print_place_status(state, stats, temperature_timer.elapsed_sec(),
                           critical_path.delay(), sTNS, sWNS, tot_iter);
    }
    auto post_quench_timing_stats = timing_ctx.stats;

    //Final timing analysis
    PlaceCritParams crit_params;
    crit_params.crit_exponent = state.crit_exponent;
    crit_params.crit_limit = placer_opts.place_crit_limit;

    if (placer_opts.place_algorithm.is_timing_driven()) {
        perform_full_timing_update(crit_params, place_delay_model.get(),
                                   placer_criticalities.get(), placer_setup_slacks.get(),
                                   pin_timing_invalidator.get(), timing_info.get(), &costs);
        VTR_LOG("post-quench CPD = %g (ns) \n",
                1e9 * timing_info->least_slack_critical_path().delay());
    }

    //See if our latest checkpoint is better than the current placement solution
    if (placer_opts.place_checkpointing)
        restore_best_placement(placement_checkpoint, timing_info, costs,
                               placer_criticalities, placer_setup_slacks, place_delay_model,
                               pin_timing_invalidator, crit_params);

    if (placer_opts.placement_saves_per_temperature >= 1) {
        std::string filename = vtr::string_fmt("placement_%03d_%03d.place",
                                               state.num_temps + 1, 0);
        VTR_LOG("Saving final placement to file: %s\n", filename.c_str());
        print_place(nullptr, nullptr, filename.c_str());
    }

    // TODO:
    // 1. add some subroutine hierarchy!  Too big!

    //#ifdef VERBOSE
    //    if (getEchoEnabled() && isEchoFileEnabled(E_ECHO_END_CLB_PLACEMENT)) {
    //        print_clb_placement(getEchoFileName(E_ECHO_END_CLB_PLACEMENT));
    //    }
    //#endif

    // Update physical pin values
    for (auto block_id : cluster_ctx.clb_nlist.blocks()) {
        place_sync_external_block_connections(block_id);
    }

    check_place(costs, place_delay_model.get(), placer_criticalities.get(),
                placer_opts.place_algorithm, noc_opts);

    //Some stats
    VTR_LOG("\n");
    VTR_LOG("Swaps called: %d\n", num_ts_called);
    report_aborted_moves();

    if (placer_opts.place_algorithm.is_timing_driven()) {
        //Final timing estimate
        VTR_ASSERT(timing_info);

        critical_path = timing_info->least_slack_critical_path();

        if (isEchoFileEnabled(E_ECHO_FINAL_PLACEMENT_TIMING_GRAPH)) {
            tatum::write_echo(
                getEchoFileName(E_ECHO_FINAL_PLACEMENT_TIMING_GRAPH),
                *timing_ctx.graph, *timing_ctx.constraints,
                *placement_delay_calc, timing_info->analyzer());

            tatum::NodeId debug_tnode = id_or_pin_name_to_tnode(
                analysis_opts.echo_dot_timing_graph_node);
            write_setup_timing_graph_dot(
                getEchoFileName(E_ECHO_FINAL_PLACEMENT_TIMING_GRAPH)
                    + std::string(".dot"),
                *timing_info, debug_tnode);
        }

        generate_post_place_timing_reports(placer_opts, analysis_opts,
                                           *timing_info, *placement_delay_calc, is_flat);

        /* Print critical path delay metrics */
        VTR_LOG("\n");
        print_setup_timing_summary(*timing_ctx.constraints,
                                   *timing_info->setup_analyzer(), "Placement estimated ", "");
    }

    sprintf(msg,
            "Placement. Cost: %g  bb_cost: %g td_cost: %g Channel Factor: %d",
            costs.cost, costs.bb_cost, costs.timing_cost, width_fac);
    VTR_LOG("Placement cost: %g, bb_cost: %g, td_cost: %g, \n", costs.cost,
            costs.bb_cost, costs.timing_cost);
    // print the noc costs info
    if (noc_opts.noc) {
        sprintf(msg,
                "\nNoC Placement Costs. noc_aggregate_bandwidth_cost: %g noc_latency_cost: %g noc_latency_constraints_cost: %d", costs.noc_aggregate_bandwidth_cost, costs.noc_latency_cost, get_number_of_traffic_flows_with_latency_cons_met());
        VTR_LOG("NoC Placement Costs. noc_aggregate_bandwidth_cost: %g, noc_latency_cost: %g, noc_latency_constraints_cost: %d, \n", costs.noc_aggregate_bandwidth_cost, costs.noc_latency_cost, get_number_of_traffic_flows_with_latency_cons_met());
    }
    update_screen(ScreenUpdatePriority::MAJOR, msg, PLACEMENT, timing_info);
    // Print out swap statistics
    print_resources_utilization();

    print_placement_swaps_stats(state);

    print_placement_move_types_stats(move_type_stat);
    if (noc_opts.noc) {
        print_noc_placement_stats();
        write_noc_placement_file(noc_opts.noc_placement_file_name);
    }

    free_placement_structs(placer_opts, noc_opts);
    free_try_swap_arrays();

    print_timing_stats("Placement Quench", post_quench_timing_stats,
                       pre_quench_timing_stats);
    print_timing_stats("Placement Total ", timing_ctx.stats,
                       pre_place_timing_stats);

    VTR_LOG("update_td_costs: connections %g nets %g sum_nets %g total %g\n",
            p_runtime_ctx.f_update_td_costs_connections_elapsed_sec,
            p_runtime_ctx.f_update_td_costs_nets_elapsed_sec,
            p_runtime_ctx.f_update_td_costs_sum_nets_elapsed_sec,
            p_runtime_ctx.f_update_td_costs_total_elapsed_sec);
}

/* Function to update the setup slacks and criticalities before the inner loop of the annealing/quench */
static void outer_loop_update_timing_info(const t_placer_opts& placer_opts,
                                          const t_noc_opts& noc_opts,
                                          t_placer_costs* costs,
                                          int num_connections,
                                          float crit_exponent,
                                          int* outer_crit_iter_count,
                                          const PlaceDelayModel* delay_model,
                                          PlacerCriticalities* criticalities,
                                          PlacerSetupSlacks* setup_slacks,
                                          NetPinTimingInvalidator* pin_timing_invalidator,
                                          SetupTimingInfo* timing_info) {
    if (placer_opts.place_algorithm.is_timing_driven()) {
        /*at each temperature change we update these values to be used     */
        /*for normalizing the tradeoff between timing and wirelength (bb)  */
        if (*outer_crit_iter_count >= placer_opts.recompute_crit_iter
            || placer_opts.inner_loop_recompute_divider != 0) {
#ifdef VERBOSE
            VTR_LOG("Outer loop recompute criticalities\n");
#endif
            num_connections = std::max(num_connections, 1); //Avoid division by zero
            VTR_ASSERT(num_connections > 0);

            PlaceCritParams crit_params;
            crit_params.crit_exponent = crit_exponent;
            crit_params.crit_limit = placer_opts.place_crit_limit;

            //Update all timing related classes
            perform_full_timing_update(crit_params, delay_model, criticalities,
                                       setup_slacks, pin_timing_invalidator, timing_info, costs);

            *outer_crit_iter_count = 0;
        }
        (*outer_crit_iter_count)++;
    }

    /* Update the cost normalization factors */
    update_placement_cost_normalization_factors(costs, placer_opts, noc_opts);
}

/* Function which contains the inner loop of the simulated annealing */
static void placement_inner_loop(const t_annealing_state* state,
                                 const t_placer_opts& placer_opts,
                                 const t_noc_opts& noc_opts,
                                 int inner_recompute_limit,
                                 t_placer_statistics* stats,
                                 t_placer_costs* costs,
                                 int* moves_since_cost_recompute,
                                 NetPinTimingInvalidator* pin_timing_invalidator,
                                 const PlaceDelayModel* delay_model,
                                 PlacerCriticalities* criticalities,
                                 PlacerSetupSlacks* setup_slacks,
                                 MoveGenerator& move_generator,
                                 ManualMoveGenerator& manual_move_generator,
                                 t_pl_blocks_to_be_moved& blocks_affected,
                                 SetupTimingInfo* timing_info,
                                 const t_place_algorithm& place_algorithm,
                                 MoveTypeStat& move_type_stat,
                                 float timing_bb_factor) {
    int inner_crit_iter_count, inner_iter;

    int inner_placement_save_count = 0; //How many times have we dumped placement to a file this temperature?

    stats->reset();

    inner_crit_iter_count = 1;

    bool manual_move_enabled = false;

    /* Inner loop begins */
    for (inner_iter = 0; inner_iter < state->move_lim; inner_iter++) {
        e_move_result swap_result = try_swap(state, costs, move_generator,
                                             manual_move_generator, timing_info, pin_timing_invalidator,
                                             blocks_affected, delay_model, criticalities, setup_slacks,
                                             placer_opts, noc_opts, move_type_stat, place_algorithm, timing_bb_factor, manual_move_enabled);

        if (swap_result == ACCEPTED) {
            /* Move was accepted.  Update statistics that are useful for the annealing schedule. */
            stats->single_swap_update(*costs);
            num_swap_accepted++;
        } else if (swap_result == ABORTED) {
            num_swap_aborted++;
        } else { // swap_result == REJECTED
            num_swap_rejected++;
        }

        if (place_algorithm.is_timing_driven()) {
            /* Do we want to re-timing analyze the circuit to get updated slack and criticality values?
             * We do this only once in a while, since it is expensive.
             */
            if (inner_crit_iter_count >= inner_recompute_limit
                && inner_iter != state->move_lim - 1) { /*on last iteration don't recompute */

                inner_crit_iter_count = 0;
#ifdef VERBOSE
                VTR_LOG("Inner loop recompute criticalities\n");
#endif

                PlaceCritParams crit_params;
                crit_params.crit_exponent = state->crit_exponent;
                crit_params.crit_limit = placer_opts.place_crit_limit;

                //Update all timing related classes
                perform_full_timing_update(crit_params, delay_model,
                                           criticalities, setup_slacks, pin_timing_invalidator,
                                           timing_info, costs);
            }
            inner_crit_iter_count++;
        }
#ifdef VERBOSE
        VTR_LOG("t = %g  cost = %g   bb_cost = %g timing_cost = %g move = %d\n",
                state->t, costs->cost, costs->bb_cost, costs->timing_cost, inner_iter);
        if (fabs((costs->bb_cost) - comp_bb_cost(CHECK)) > (costs->bb_cost) * ERROR_TOL)
            VPR_ERROR(VPR_ERROR_PLACE, "bb_cost is %g, comp_bb_cost is %g\n", costs->bb_cost, comp_bb_cost(CHECK));
            //"fabs((*bb_cost) - comp_bb_cost(CHECK)) > (*bb_cost) * ERROR_TOL");
#endif

        /* Lines below prevent too much round-off error from accumulating
         * in the cost over many iterations (due to incremental updates).
         * This round-off can lead to error checks failing because the cost
         * is different from what you get when you recompute from scratch.
         */
        ++(*moves_since_cost_recompute);
        if (*moves_since_cost_recompute > MAX_MOVES_BEFORE_RECOMPUTE) {
            //VTR_LOG("recomputing costs from scratch, old bb_cost is %g\n", costs->bb_cost);
            recompute_costs_from_scratch(placer_opts, noc_opts, delay_model,
                                         criticalities, costs);
            //VTR_LOG("new_bb_cost is %g\n", costs->bb_cost);
            *moves_since_cost_recompute = 0;
        }

        if (placer_opts.placement_saves_per_temperature >= 1 && inner_iter > 0
            && (inner_iter + 1)
                       % (state->move_lim
                          / placer_opts.placement_saves_per_temperature)
                   == 0) {
            std::string filename = vtr::string_fmt("placement_%03d_%03d.place",
                                                   state->num_temps + 1, inner_placement_save_count);
            VTR_LOG(
                "Saving placement to file at temperature move %d / %d: %s\n",
                inner_iter, state->move_lim, filename.c_str());
            print_place(nullptr, nullptr, filename.c_str());
            ++inner_placement_save_count;
        }
    }

    /* Calculate the success_rate and std_dev of the costs. */
    stats->calc_iteration_stats(*costs, state->move_lim);
}

static void recompute_costs_from_scratch(const t_placer_opts& placer_opts,
                                         const t_noc_opts& noc_opts,
                                         const PlaceDelayModel* delay_model,
                                         const PlacerCriticalities* criticalities,
                                         t_placer_costs* costs) {
    double new_bb_cost = recompute_bb_cost();
    if (fabs(new_bb_cost - costs->bb_cost) > costs->bb_cost * ERROR_TOL) {
        std::string msg = vtr::string_fmt(
            "in recompute_costs_from_scratch: new_bb_cost = %g, old bb_cost = %g\n",
            new_bb_cost, costs->bb_cost);
        VPR_ERROR(VPR_ERROR_PLACE, msg.c_str());
    }
    costs->bb_cost = new_bb_cost;

    if (placer_opts.place_algorithm.is_timing_driven()) {
        double new_timing_cost = 0.;
        comp_td_costs(delay_model, *criticalities, &new_timing_cost);
        if (fabs(
                new_timing_cost
                - costs->timing_cost)
            > costs->timing_cost * ERROR_TOL) {
            std::string msg = vtr::string_fmt(
                "in recompute_costs_from_scratch: new_timing_cost = %g, old timing_cost = %g, ERROR_TOL = %g\n",
                new_timing_cost, costs->timing_cost, ERROR_TOL);
            VPR_ERROR(VPR_ERROR_PLACE, msg.c_str());
        }
        costs->timing_cost = new_timing_cost;
    } else {
        VTR_ASSERT(placer_opts.place_algorithm == BOUNDING_BOX_PLACE);

        costs->cost = new_bb_cost * costs->bb_cost_norm;
    }

    if (noc_opts.noc) {
        double new_noc_aggregate_bandwidth_cost = 0.;
        double new_noc_latency_cost = 0.;
        recompute_noc_costs(&new_noc_aggregate_bandwidth_cost, &new_noc_latency_cost);

        if (fabs(
                new_noc_aggregate_bandwidth_cost
                - costs->noc_aggregate_bandwidth_cost)
            > costs->noc_aggregate_bandwidth_cost * ERROR_TOL) {
            std::string msg = vtr::string_fmt(
                "in recompute_costs_from_scratch: new_noc_aggregate_bandwidth_cost = %g, old noc_aggregate_bandwidth_cost = %g, ERROR_TOL = %g\n",
                new_noc_aggregate_bandwidth_cost, costs->noc_aggregate_bandwidth_cost, ERROR_TOL);
            VPR_ERROR(VPR_ERROR_PLACE, msg.c_str());
        }
        costs->noc_aggregate_bandwidth_cost = new_noc_aggregate_bandwidth_cost;

        // only check if the recomputed cost and the current noc latency cost are within the error tolerance if the cost is above 1 picosecond.
        // Otherwise there is no need to check (we expect the latency cost to be above the threshold of 1 picosecond)
        if (check_recomputed_noc_latency_cost(new_noc_latency_cost)) {
            if (fabs(
                    new_noc_latency_cost
                    - costs->noc_latency_cost)
                > costs->noc_latency_cost * ERROR_TOL) {
                std::string msg = vtr::string_fmt(
                    "in recompute_costs_from_scratch: new_noc_latency_cost = %g, old noc_latency_cost = %g, ERROR_TOL = %g\n",
                    new_noc_latency_cost, costs->noc_latency_cost, ERROR_TOL);
                VPR_ERROR(VPR_ERROR_PLACE, msg.c_str());
            }
        }
        costs->noc_latency_cost = new_noc_latency_cost;
    }
}

/*only count non-global connections */
static int count_connections() {
    int count = 0;

    auto& cluster_ctx = g_vpr_ctx.clustering();
    for (auto net_id : cluster_ctx.clb_nlist.nets()) {
        if (cluster_ctx.clb_nlist.net_is_ignored(net_id))
            continue;

        count += cluster_ctx.clb_nlist.net_sinks(net_id).size();
    }

    return (count);
}

///@brief Find the starting temperature for the annealing loop.
static float starting_t(const t_annealing_state* state, t_placer_costs* costs, t_annealing_sched annealing_sched, const PlaceDelayModel* delay_model, PlacerCriticalities* criticalities, PlacerSetupSlacks* setup_slacks, SetupTimingInfo* timing_info, MoveGenerator& move_generator, ManualMoveGenerator& manual_move_generator, NetPinTimingInvalidator* pin_timing_invalidator, t_pl_blocks_to_be_moved& blocks_affected, const t_placer_opts& placer_opts, const t_noc_opts& noc_opts, MoveTypeStat& move_type_stat) {
    if (annealing_sched.type == USER_SCHED) {
        return (annealing_sched.init_t);
    }

    auto& cluster_ctx = g_vpr_ctx.clustering();

    /* Use to calculate the average of cost when swap is accepted. */
    int num_accepted = 0;

    /* Use double types to avoid round off. */
    double av = 0., sum_of_squares = 0.;

    /* Determines the block swap loop count. */
    int move_lim = std::min(state->move_lim_max,
                            (int)cluster_ctx.clb_nlist.blocks().size());

    bool manual_move_enabled = false;

    for (int i = 0; i < move_lim; i++) {
#ifndef NO_GRAPHICS
        //Checks manual move flag for manual move feature
        t_draw_state* draw_state = get_draw_state_vars();
        if (draw_state->show_graphics) {
            manual_move_enabled = manual_move_is_selected();
        }
#endif /*NO_GRAPHICS*/

        //Will not deploy setup slack analysis, so omit crit_exponenet and setup_slack
        e_move_result swap_result = try_swap(state, costs, move_generator,
                                             manual_move_generator, timing_info, pin_timing_invalidator,
                                             blocks_affected, delay_model, criticalities, setup_slacks,
                                             placer_opts, noc_opts, move_type_stat, placer_opts.place_algorithm,
                                             REWARD_BB_TIMING_RELATIVE_WEIGHT, manual_move_enabled);

        if (swap_result == ACCEPTED) {
            num_accepted++;
            av += costs->cost;
            sum_of_squares += costs->cost * costs->cost;
            num_swap_accepted++;
        } else if (swap_result == ABORTED) {
            num_swap_aborted++;
        } else {
            num_swap_rejected++;
        }
    }

    /* Take the average of the accepted swaps' cost values. */
    av = num_accepted > 0 ? (av / num_accepted) : 0.;

    /* Get the standard deviation. */
    double std_dev = get_std_dev(num_accepted, sum_of_squares, av);

    /* Print warning if not all swaps are accepted. */
    if (num_accepted != move_lim) {
        VTR_LOG_WARN("Starting t: %d of %d configurations accepted.\n",
                     num_accepted, move_lim);
    }

#ifdef VERBOSE
    /* Print stats related to finding the initital temp. */
    VTR_LOG("std_dev: %g, average cost: %g, starting temp: %g\n", std_dev, av, 20. * std_dev);
#endif

    float init_temp = 0.0;

    /* We use a constructive initial placement and a low starting temperature 
     * by default, but that can cause problems with NoCs as the initial logical
     * locations are random. Use a higher starting T in that case.*/
    if (noc_opts.noc) {
        init_temp = 20. * std_dev;
    } else {
        init_temp = std_dev / 64;
    }

    return init_temp;
}

static void update_move_nets(int num_nets_affected) {
    /* update net cost functions and reset flags. */
    auto& cluster_ctx = g_vpr_ctx.clustering();
    auto& place_move_ctx = g_placer_ctx.mutable_move();

    for (int inet_affected = 0; inet_affected < num_nets_affected;
         inet_affected++) {
        ClusterNetId net_id = ts_nets_to_update[inet_affected];

        place_move_ctx.bb_coords[net_id] = ts_bb_coord_new[net_id];
        if (cluster_ctx.clb_nlist.net_sinks(net_id).size() >= SMALL_NET)
            place_move_ctx.bb_num_on_edges[net_id] = ts_bb_edge_new[net_id];

        net_cost[net_id] = proposed_net_cost[net_id];

        /* negative proposed_net_cost value is acting as a flag. */
        proposed_net_cost[net_id] = -1;
        bb_updated_before[net_id] = NOT_UPDATED_YET;
    }
}

static void reset_move_nets(int num_nets_affected) {
    /* Reset the net cost function flags first. */
    for (int inet_affected = 0; inet_affected < num_nets_affected;
         inet_affected++) {
        ClusterNetId net_id = ts_nets_to_update[inet_affected];
        proposed_net_cost[net_id] = -1;
        bb_updated_before[net_id] = NOT_UPDATED_YET;
    }
}

/**
 * @brief Pick some block and moves it to another spot.
 *
 * If the new location is empty, directly move the block. If the new location
 * is occupied, switch the blocks. Due to the different sizes of the blocks,
 * this block switching may occur for multiple times. It might also cause the
 * current swap attempt to abort due to inability to find suitable locations
 * for moved blocks.
 *
 * The move generator will record all the switched blocks in the variable
 * `blocks_affected`. Afterwards, the move will be assessed by the chosen
 * cost formulation. Currently, there are three ways to assess move cost,
 * which are stored in the enum type `t_place_algorithm`.
 *
 * @return Whether the block swap is accepted, rejected or aborted.
 */
static e_move_result try_swap(const t_annealing_state* state,
                              t_placer_costs* costs,
                              MoveGenerator& move_generator,
                              ManualMoveGenerator& manual_move_generator,
                              SetupTimingInfo* timing_info,
                              NetPinTimingInvalidator* pin_timing_invalidator,
                              t_pl_blocks_to_be_moved& blocks_affected,
                              const PlaceDelayModel* delay_model,
                              PlacerCriticalities* criticalities,
                              PlacerSetupSlacks* setup_slacks,
                              const t_placer_opts& placer_opts,
                              const t_noc_opts& noc_opts,
                              MoveTypeStat& move_type_stat,
                              const t_place_algorithm& place_algorithm,
                              float timing_bb_factor,
                              bool manual_move_enabled) {
    /* Picks some block and moves it to another spot.  If this spot is   *
     * occupied, switch the blocks.  Assess the change in cost function. *
     * rlim is the range limiter.                                        *
     * Returns whether the swap is accepted, rejected or aborted.        *
     * Passes back the new value of the cost functions.                  */

    float rlim_escape_fraction = placer_opts.rlim_escape_fraction;
    float timing_tradeoff = placer_opts.timing_tradeoff;
    double noc_placement_weighting = noc_opts.noc_placement_weighting;

    PlaceCritParams crit_params;
    crit_params.crit_exponent = state->crit_exponent;
    crit_params.crit_limit = placer_opts.place_crit_limit;

    e_move_type move_type = e_move_type::UNIFORM; //move type number

    num_ts_called++;

    MoveOutcomeStats move_outcome_stats;

    /* I'm using negative values of proposed_net_cost as a flag, *
     * so DO NOT use cost functions that can go negative.        */

    double delta_c = 0;        //Change in cost due to this swap.
    double bb_delta_c = 0;     //Change in the bounding box (wiring) cost.
    double timing_delta_c = 0; //Change in the timing cost (delay * criticality).

    // Determine whether we need to force swap two router blocks
    bool router_block_move = false;
    if (noc_opts.noc) {
        router_block_move = check_for_router_swap(noc_opts.noc_swap_percentage);
    }

    /* Allow some fraction of moves to not be restricted by rlim, */
    /* in the hopes of better escaping local minima.              */
    float rlim;
    if (rlim_escape_fraction > 0. && vtr::frand() < rlim_escape_fraction) {
        rlim = std::numeric_limits<float>::infinity();
    } else {
        rlim = state->rlim;
    }

    e_create_move create_move_outcome = e_create_move::ABORT;

    //When manual move toggle button is active, the manual move window asks the user for input.
    if (manual_move_enabled) {
#ifndef NO_GRAPHICS
        create_move_outcome = manual_move_display_and_propose(manual_move_generator, blocks_affected, move_type, rlim, placer_opts, criticalities);
#endif //NO_GRAPHICS
    } else if (router_block_move) {
        // generate a move where two random router blocks are swapped
        create_move_outcome = propose_router_swap(blocks_affected, rlim);
        move_type = e_move_type::UNIFORM;
    } else {
        //Generate a new move (perturbation) used to explore the space of possible placements
        create_move_outcome = move_generator.propose_move(blocks_affected, move_type, rlim, placer_opts, criticalities);
    }

    ++move_type_stat.num_moves[(int)move_type];
    LOG_MOVE_STATS_PROPOSED(t, blocks_affected);

    e_move_result move_outcome = e_move_result::ABORTED;

    if (create_move_outcome == e_create_move::ABORT) {
        LOG_MOVE_STATS_OUTCOME(std::numeric_limits<float>::quiet_NaN(),
                               std::numeric_limits<float>::quiet_NaN(),
                               std::numeric_limits<float>::quiet_NaN(), "ABORTED",
                               "illegal move");

        move_outcome = ABORTED;

        ++move_type_stat.aborted_moves[(int)move_type];
    } else {
        VTR_ASSERT(create_move_outcome == e_create_move::VALID);

        /*
         * To make evaluating the move simpler (e.g. calculating changed bounding box),
         * we first move the blocks to their new locations (apply the move to
         * place_ctx.block_locs) and then compute the change in cost. If the move
         * is accepted, the inverse look-up in place_ctx.grid_blocks is updated
         * (committing the move). If the move is rejected, the blocks are returned to
         * their original positions (reverting place_ctx.block_locs to its original state).
         *
         * Note that the inverse look-up place_ctx.grid_blocks is only updated after
         * move acceptance is determined, so it should not be used when evaluating a move.
         */

        /* Update the block positions */
        apply_move_blocks(blocks_affected);

        //Find all the nets affected by this swap and update the wiring costs.
        //This cost value doesn't depend on the timing info.
        //
        //Also find all the pins affected by the swap, and calculates new connection
        //delays and timing costs and store them in proposed_* data structures.
        int num_nets_affected = find_affected_nets_and_update_costs(
            place_algorithm, delay_model, criticalities, blocks_affected,
            bb_delta_c, timing_delta_c);

        //For setup slack analysis, we first do a timing analysis to get the newest
        //slack values resulted from the proposed block moves. If the move turns out
        //to be accepted, we keep the updated slack values and commit the block moves.
        //If rejected, we reject the proposed block moves and revert this timing analysis.
        if (place_algorithm == SLACK_TIMING_PLACE) {
            /* Invalidates timing of modified connections for incremental timing updates. */
            invalidate_affected_connections(blocks_affected,
                                            pin_timing_invalidator, timing_info);

            /* Update the connection_timing_cost and connection_delay *
             * values from the temporary values.                      */
            commit_td_cost(blocks_affected);

            /* Update timing information. Since we are analyzing setup slacks,   *
             * we only update those values and keep the criticalities stale      *
             * so as not to interfere with the original timing driven algorithm. *
             *
             * Note: the timing info must be updated after applying block moves  *
             * and committing the timing driven delays and costs.                *
             * If we wish to revert this timing update due to move rejection,    *
             * we need to revert block moves and restore the timing values.      */
            criticalities->disable_update();
            setup_slacks->enable_update();
            update_timing_classes(crit_params, timing_info, criticalities,
                                  setup_slacks, pin_timing_invalidator);

            /* Get the setup slack analysis cost */
            //TODO: calculate a weighted average of the slack cost and wiring cost
            delta_c = analyze_setup_slack_cost(setup_slacks) * costs->timing_cost_norm;
        } else if (place_algorithm == CRITICALITY_TIMING_PLACE) {
            /* Take delta_c as a combination of timing and wiring cost. In
             * addition to `timing_tradeoff`, we normalize the cost values */
            delta_c = (1 - timing_tradeoff) * bb_delta_c * costs->bb_cost_norm
                      + timing_tradeoff * timing_delta_c
                            * costs->timing_cost_norm;
        } else {
            VTR_ASSERT_SAFE(place_algorithm == BOUNDING_BOX_PLACE);
            delta_c = bb_delta_c * costs->bb_cost_norm;
        }

        int number_of_affected_noc_traffic_flows = 0;
        double noc_aggregate_bandwidth_delta_c = 0; // change in the NoC aggregate bandwidth cost
        double noc_latency_delta_c = 0;             // change in the NoC latency cost
        /* Update the NoC datastructure and costs*/
        if (noc_opts.noc) {
            number_of_affected_noc_traffic_flows = find_affected_noc_routers_and_update_noc_costs(blocks_affected, noc_aggregate_bandwidth_delta_c, noc_latency_delta_c, noc_opts);

            // Include the NoC delata costs in the total cost change for this swap
            delta_c = delta_c + noc_placement_weighting * (noc_latency_delta_c * costs->noc_latency_cost_norm + noc_aggregate_bandwidth_delta_c * costs->noc_aggregate_bandwidth_cost_norm);
        }

        /* 1 -> move accepted, 0 -> rejected. */
        move_outcome = assess_swap(delta_c, state->t);

        //Updates the manual_move_state members and displays costs to the user to decide whether to ACCEPT/REJECT manual move.
#ifndef NO_GRAPHICS
        if (manual_move_enabled) {
            move_outcome = pl_do_manual_move(delta_c, timing_delta_c, bb_delta_c, move_outcome);
        }
#endif //NO_GRAPHICS

        if (move_outcome == ACCEPTED) {
            costs->cost += delta_c;
            costs->bb_cost += bb_delta_c;

            if (place_algorithm == SLACK_TIMING_PLACE) {
                /* Update the timing driven cost as usual */
                costs->timing_cost += timing_delta_c;

                //Commit the setup slack information
                //The timing delay and cost values should be committed already
                commit_setup_slacks(setup_slacks);
            }

            if (place_algorithm == CRITICALITY_TIMING_PLACE) {
                costs->timing_cost += timing_delta_c;

                /* Invalidates timing of modified connections for incremental *
                 * timing updates. These invalidations are accumulated for a  *
                 * big timing update in the outer loop.                       */
                invalidate_affected_connections(blocks_affected,
                                                pin_timing_invalidator, timing_info);

                /* Update the connection_timing_cost and connection_delay *
                 * values from the temporary values.                      */
                commit_td_cost(blocks_affected);
            }

            /* Update net cost functions and reset flags. */
            update_move_nets(num_nets_affected);

            /* Update clb data structures since we kept the move. */
            commit_move_blocks(blocks_affected);

            if (noc_opts.noc) {
                commit_noc_costs(number_of_affected_noc_traffic_flows);

                costs->noc_aggregate_bandwidth_cost += noc_aggregate_bandwidth_delta_c;
                costs->noc_latency_cost += noc_latency_delta_c;

                // if a noc router block was moved, update the NoC related stats
                if (number_of_affected_noc_traffic_flows != 0) {
                    update_noc_placement_stats((int)move_type);
                }
            }

            ++move_type_stat.accepted_moves[(int)move_type];

            //Highlights the new block when manual move is selected.
#ifndef NO_GRAPHICS
            if (manual_move_enabled) {
                manual_move_highlight_new_block_location();
            }
#endif //NO_GRAPHICS

        } else {
            VTR_ASSERT_SAFE(move_outcome == REJECTED);

            /* Reset the net cost function flags first. */
            reset_move_nets(num_nets_affected);

            /* Restore the place_ctx.block_locs data structures to their state before the move. */
            revert_move_blocks(blocks_affected);

            if (place_algorithm == SLACK_TIMING_PLACE) {
                /* Revert the timing delays and costs to pre-update values.       */
                /* These routines must be called after reverting the block moves. */
                //TODO: make this process incremental
                comp_td_connection_delays(delay_model);
                comp_td_costs(delay_model, *criticalities, &costs->timing_cost);

                /* Re-invalidate the affected sink pins since the proposed *
                 * move is rejected, and the same blocks are reverted to   *
                 * their original positions.                               */
                invalidate_affected_connections(blocks_affected,
                                                pin_timing_invalidator, timing_info);

                /* Revert the timing update */
                update_timing_classes(crit_params, timing_info, criticalities,
                                      setup_slacks, pin_timing_invalidator);

                VTR_ASSERT_SAFE_MSG(
                    verify_connection_setup_slacks(setup_slacks),
                    "The current setup slacks should be identical to the values before the try swap timing info update.");
            }

            if (place_algorithm == CRITICALITY_TIMING_PLACE) {
                /* Unstage the values stored in proposed_* data structures */
                revert_td_cost(blocks_affected);
            }

            /* Revert the traffic flow routes within the NoC*/
            if (noc_opts.noc) {
                revert_noc_traffic_flow_routes(blocks_affected);
            }
        }

        move_outcome_stats.delta_cost_norm = delta_c;
        move_outcome_stats.delta_bb_cost_norm = bb_delta_c
                                                * costs->bb_cost_norm;
        move_outcome_stats.delta_timing_cost_norm = timing_delta_c
                                                    * costs->timing_cost_norm;

        move_outcome_stats.delta_bb_cost_abs = bb_delta_c;
        move_outcome_stats.delta_timing_cost_abs = timing_delta_c;

        LOG_MOVE_STATS_OUTCOME(delta_c, bb_delta_c, timing_delta_c,
                               (move_outcome ? "ACCEPTED" : "REJECTED"), "");
    }
    move_outcome_stats.outcome = move_outcome;

    // If we force a router block move then it was not proposed by the
    // move generator so we should not calculate the reward and update
    // the move generators status since this outcome is not a direct
    // consequence of the move generator
    if (!router_block_move) {
        calculate_reward_and_process_outcome(placer_opts, move_outcome_stats,
                                             delta_c, timing_bb_factor, move_generator);
    }

#ifdef VTR_ENABLE_DEBUG_LOGGING
#    ifndef NO_GRAPHICS
    stop_placement_and_check_breakpoints(blocks_affected, move_outcome, delta_c, bb_delta_c, timing_delta_c);
#    endif
#endif

    /* Clear the data structure containing block move info */
    clear_move_blocks(blocks_affected);

    //VTR_ASSERT(check_macro_placement_consistency() == 0);
#if 0
    // Check that each accepted swap yields a valid placement. This will
    // greatly slow the placer, but can debug some issues.
    check_place(*costs, delay_model, criticalities, place_algorithm, noc_opts);
#endif

    return move_outcome;
}

/**
 * @brief Find all the nets and pins affected by this swap and update costs.
 *
 * Find all the nets affected by this swap and update the bounding box (wiring)
 * costs. This cost function doesn't depend on the timing info.
 *
 * Find all the connections affected by this swap and update the timing cost.
 * For a connection to be affected, it not only needs to be on or driven by
 * a block, but it also needs to have its delay changed. Otherwise, it will
 * not be added to the affected_pins structure.
 *
 * For more, see update_td_delta_costs().
 *
 * The timing costs are calculated by getting the new connection delays,
 * multiplied by the connection criticalities returned by the timing
 * analyzer. These timing costs are stored in the proposed_* data structures.
 *
 * The change in the bounding box cost is stored in `bb_delta_c`.
 * The change in the timing cost is stored in `timing_delta_c`.
 *
 * @return The number of affected nets.
 */
static int find_affected_nets_and_update_costs(
    const t_place_algorithm& place_algorithm,
    const PlaceDelayModel* delay_model,
    const PlacerCriticalities* criticalities,
    t_pl_blocks_to_be_moved& blocks_affected,
    double& bb_delta_c,
    double& timing_delta_c) {
    VTR_ASSERT_SAFE(bb_delta_c == 0.);
    VTR_ASSERT_SAFE(timing_delta_c == 0.);
    auto& cluster_ctx = g_vpr_ctx.clustering();

    int num_affected_nets = 0;

    /* Go through all the blocks moved. */
    for (int iblk = 0; iblk < blocks_affected.num_moved_blocks; iblk++) {
        ClusterBlockId blk = blocks_affected.moved_blocks[iblk].block_num;

        /* Go through all the pins in the moved block. */
        for (ClusterPinId blk_pin : cluster_ctx.clb_nlist.block_pins(blk)) {
            ClusterNetId net_id = cluster_ctx.clb_nlist.pin_net(blk_pin);
            VTR_ASSERT_SAFE_MSG(net_id,
                                "Only valid nets should be found in compressed netlist block pins");

            if (cluster_ctx.clb_nlist.net_is_ignored(net_id))
                //TODO: Do we require anyting special here for global nets?
                //"Global nets are assumed to span the whole chip, and do not effect costs."
                continue;

            /* Record effected nets */
            record_affected_net(net_id, num_affected_nets);

            /* Update the net bounding boxes. */
            update_net_bb(net_id, blocks_affected, iblk, blk, blk_pin);

            if (place_algorithm.is_timing_driven()) {
                /* Determine the change in connection delay and timing cost. */
                update_td_delta_costs(delay_model, *criticalities, net_id,
                                      blk_pin, blocks_affected, timing_delta_c);
            }
        }
    }

    /* Now update the bounding box costs (since the net bounding     *
     * boxes are up-to-date). The cost is only updated once per net. */
    for (int inet_affected = 0; inet_affected < num_affected_nets;
         inet_affected++) {
        ClusterNetId net_id = ts_nets_to_update[inet_affected];

        proposed_net_cost[net_id] = get_net_cost(net_id,
                                                 &ts_bb_coord_new[net_id]);
        bb_delta_c += proposed_net_cost[net_id] - net_cost[net_id];
    }

    return num_affected_nets;
}

///@brief Record effected nets.
static void record_affected_net(const ClusterNetId net,
                                int& num_affected_nets) {
    /* Record effected nets. */
    if (proposed_net_cost[net] < 0.) {
        /* Net not marked yet. */
        ts_nets_to_update[num_affected_nets] = net;
        num_affected_nets++;

        /* Flag to say we've marked this net. */
        proposed_net_cost[net] = 1.;
    }
}

/**
 * @brief Update the net bounding boxes.
 *
 * Do not update the net cost here since it should only
 * be updated once per net, not once per pin.
 */
static void update_net_bb(const ClusterNetId net,
                          const t_pl_blocks_to_be_moved& blocks_affected,
                          int iblk,
                          const ClusterBlockId blk,
                          const ClusterPinId blk_pin) {
    auto& cluster_ctx = g_vpr_ctx.clustering();

    if (cluster_ctx.clb_nlist.net_sinks(net).size() < SMALL_NET) {
        //For small nets brute-force bounding box update is faster

        if (bb_updated_before[net] == NOT_UPDATED_YET) { //Only once per-net
            get_non_updateable_bb(net, &ts_bb_coord_new[net]);
        }
    } else {
        //For large nets, update bounding box incrementally
        int iblk_pin = tile_pin_index(blk_pin);

        t_physical_tile_type_ptr blk_type = physical_tile_type(blk);
        int pin_width_offset = blk_type->pin_width_offset[iblk_pin];
        int pin_height_offset = blk_type->pin_height_offset[iblk_pin];

        //Incremental bounding box update
        update_bb(net, &ts_bb_coord_new[net], &ts_bb_edge_new[net],
                  blocks_affected.moved_blocks[iblk].old_loc.x + pin_width_offset,
                  blocks_affected.moved_blocks[iblk].old_loc.y
                      + pin_height_offset,
                  blocks_affected.moved_blocks[iblk].new_loc.x + pin_width_offset,
                  blocks_affected.moved_blocks[iblk].new_loc.y
                      + pin_height_offset);
    }
}

/**
 * @brief Calculate the new connection delay and timing cost of all the
 *        sink pins affected by moving a specific pin to a new location.
 *        Also calculates the total change in the timing cost.
 *
 * Assumes that the blocks have been moved to the proposed new locations.
 * Otherwise, the routine comp_td_single_connection_delay() will not be
 * able to calculate the most up to date connection delay estimation value.
 *
 * If the moved pin is a driver pin, then all the sink connections that are
 * driven by this driver pin are considered.
 *
 * If the moved pin is a sink pin, then it is the only pin considered. But
 * in some cases, the sink is already accounted for if it is also driven
 * by a driver pin located on a moved block. Computing it again would double
 * count its affect on the total timing cost change (delta_timing_cost).
 *
 * It is possible for some connections to have unchanged delays. For instance,
 * if we are using a dx/dy delay model, this could occur if a sink pin moved
 * to a new position with the same dx/dy from its net's driver pin.
 *
 * We skip these connections with unchanged delay values as their delay need
 * not be updated. Their timing costs also do not require any update, since
 * the criticalities values are always kept stale/unchanged during an block
 * swap attempt. (Unchanged Delay * Unchanged Criticality = Unchanged Cost)
 *
 * This is also done to minimize the number of timing node/edge invalidations
 * for incremental static timing analysis (incremental STA).
 */
static void update_td_delta_costs(const PlaceDelayModel* delay_model,
                                  const PlacerCriticalities& criticalities,
                                  const ClusterNetId net,
                                  const ClusterPinId pin,
                                  t_pl_blocks_to_be_moved& blocks_affected,
                                  double& delta_timing_cost) {
    auto& cluster_ctx = g_vpr_ctx.clustering();

    const auto& connection_delay = g_placer_ctx.timing().connection_delay;
    auto& connection_timing_cost = g_placer_ctx.mutable_timing().connection_timing_cost;
    auto& proposed_connection_delay = g_placer_ctx.mutable_timing().proposed_connection_delay;
    auto& proposed_connection_timing_cost = g_placer_ctx.mutable_timing().proposed_connection_timing_cost;

    if (cluster_ctx.clb_nlist.pin_type(pin) == PinType::DRIVER) {
        /* This pin is a net driver on a moved block. */
        /* Recompute all point to point connection delays for the net sinks. */
        for (size_t ipin = 1; ipin < cluster_ctx.clb_nlist.net_pins(net).size();
             ipin++) {
            float temp_delay = comp_td_single_connection_delay(delay_model, net,
                                                               ipin);
            /* If the delay hasn't changed, do not mark this pin as affected */
            if (temp_delay == connection_delay[net][ipin]) {
                continue;
            }

            /* Calculate proposed delay and cost values */
            proposed_connection_delay[net][ipin] = temp_delay;

            proposed_connection_timing_cost[net][ipin] = criticalities.criticality(net, ipin) * temp_delay;
            delta_timing_cost += proposed_connection_timing_cost[net][ipin]
                                 - connection_timing_cost[net][ipin];

            /* Record this connection in blocks_affected.affected_pins */
            ClusterPinId sink_pin = cluster_ctx.clb_nlist.net_pin(net, ipin);
            blocks_affected.affected_pins.push_back(sink_pin);
        }
    } else {
        /* This pin is a net sink on a moved block */
        VTR_ASSERT_SAFE(cluster_ctx.clb_nlist.pin_type(pin) == PinType::SINK);

        /* Check if this sink's net is driven by a moved block */
        if (!driven_by_moved_block(net, blocks_affected)) {
            /* Get the sink pin index in the net */
            int ipin = cluster_ctx.clb_nlist.pin_net_index(pin);

            float temp_delay = comp_td_single_connection_delay(delay_model, net,
                                                               ipin);
            /* If the delay hasn't changed, do not mark this pin as affected */
            if (temp_delay == connection_delay[net][ipin]) {
                return;
            }

            /* Calculate proposed delay and cost values */
            proposed_connection_delay[net][ipin] = temp_delay;

            proposed_connection_timing_cost[net][ipin] = criticalities.criticality(net, ipin) * temp_delay;
            delta_timing_cost += proposed_connection_timing_cost[net][ipin]
                                 - connection_timing_cost[net][ipin];

            /* Record this connection in blocks_affected.affected_pins */
            blocks_affected.affected_pins.push_back(pin);
        }
    }
}

/**
 * @brief Updates all the cost normalization factors during the outer
 * loop iteration of the placement. At each temperature change, these
 * values are updated so that we can balance the tradeoff between the
 * different placement cost components (timing, wirelength and NoC).
 * Depending on the placement mode the corresponding normalization factors are 
 * updated.
 * 
 * @param costs Contains the normalization factors which need to be updated
 * @param placer_opts Determines the placement mode
 * @param noc_opts Determines if placement includes the NoC
 */
static void update_placement_cost_normalization_factors(t_placer_costs* costs, const t_placer_opts& placer_opts, const t_noc_opts& noc_opts) {
    /* Update the cost normalization factors */
    costs->update_norm_factors();

    // update the noc normalization factors if the palcement includes the NoC
    if (noc_opts.noc) {
        update_noc_normalization_factors(*costs);
    }

    // update the current total placement cost
    costs->cost = get_total_cost(costs, placer_opts, noc_opts);

    return;
}

/**
 * @brief Compute the total normalized cost for a given placement. This
 * computation will vary depending on the placement modes.
 * 
 * @param costs The current placement cost components and their normalization
 * factors
 * @param placer_opts Determines the placement mode
 * @param noc_opts Determines if placement includes the NoC
 * @return double The computed total cost of the current placement
 */
static double get_total_cost(t_placer_costs* costs, const t_placer_opts& placer_opts, const t_noc_opts& noc_opts) {
    double total_cost = 0.0;

    if (placer_opts.place_algorithm == BOUNDING_BOX_PLACE) {
        // in bounding box mode we only care about wirelength
        total_cost = costs->bb_cost * costs->bb_cost_norm;
    } else if (placer_opts.place_algorithm.is_timing_driven()) {
        // in timing mode we include both wirelength and timing costs
        total_cost = (1 - placer_opts.timing_tradeoff) * (costs->bb_cost * costs->bb_cost_norm) + (placer_opts.timing_tradeoff) * (costs->timing_cost * costs->timing_cost_norm);
    }

    if (noc_opts.noc) {
        // in noc mode we include noc agggregate bandwidth and noc latency
        total_cost += (noc_opts.noc_placement_weighting) * ((costs->noc_aggregate_bandwidth_cost * costs->noc_aggregate_bandwidth_cost_norm) + (costs->noc_latency_cost * costs->noc_latency_cost_norm));
    }

    return total_cost;
}

/**
 * @brief Check if the setup slack has gotten better or worse due to block swap.
 *
 * Get all the modified slack values via the PlacerSetupSlacks class, and compare
 * then with the original values at these connections. Sort them and compare them
 * one by one, and return the difference of the first different pair.
 *
 * If the new slack value is larger(better), than return a negative value so that
 * the move will be accepted. If the new slack value is smaller(worse), return a
 * positive value so that the move will be rejected.
 *
 * If no slack values have changed, then return an arbitrary positive number. A
 * move resulting in no change in the slack values should probably be unnecessary.
 *
 * The sorting is need to prevent in the unlikely circumstances that a bad slack
 * value suddenly got very good due to the block move, while a good slack value
 * got very bad, perhaps even worse than the original worse slack value.
 */
static float analyze_setup_slack_cost(const PlacerSetupSlacks* setup_slacks) {
    const auto& cluster_ctx = g_vpr_ctx.clustering();
    const auto& clb_nlist = cluster_ctx.clb_nlist;

    const auto& p_timing_ctx = g_placer_ctx.timing();
    const auto& connection_setup_slack = p_timing_ctx.connection_setup_slack;

    //Find the original/proposed setup slacks of pins with modified values
    std::vector<float> original_setup_slacks, proposed_setup_slacks;

    auto clb_pins_modified = setup_slacks->pins_with_modified_setup_slack();
    for (ClusterPinId clb_pin : clb_pins_modified) {
        ClusterNetId net_id = clb_nlist.pin_net(clb_pin);
        size_t ipin = clb_nlist.pin_net_index(clb_pin);

        original_setup_slacks.push_back(connection_setup_slack[net_id][ipin]);
        proposed_setup_slacks.push_back(
            setup_slacks->setup_slack(net_id, ipin));
    }

    //Sort in ascending order, from the worse slack value to the best
    std::sort(original_setup_slacks.begin(), original_setup_slacks.end());
    std::sort(proposed_setup_slacks.begin(), proposed_setup_slacks.end());

    //Check the first pair of slack values that are different
    //If found, return their difference
    for (size_t idiff = 0; idiff < original_setup_slacks.size(); ++idiff) {
        float slack_diff = original_setup_slacks[idiff]
                           - proposed_setup_slacks[idiff];

        if (slack_diff != 0) {
            return slack_diff;
        }
    }

    //If all slack values are identical (or no modified slack values),
    //reject this move by returning an arbitrary positive number as cost.
    return 1;
}

static e_move_result assess_swap(double delta_c, double t) {
    /* Returns: 1 -> move accepted, 0 -> rejected. */
    if (delta_c <= 0) {
        return ACCEPTED;
    }

    if (t == 0.) {
        return REJECTED;
    }

    float fnum = vtr::frand();
    float prob_fac = std::exp(-delta_c / t);
    if (prob_fac > fnum) {
        return ACCEPTED;
    }

    return REJECTED;
}

static double recompute_bb_cost() {
    /* Recomputes the cost to eliminate roundoff that may have accrued.  *
     * This routine does as little work as possible to compute this new  *
     * cost.                                                             */

    double cost = 0;

    auto& cluster_ctx = g_vpr_ctx.clustering();

    for (auto net_id : cluster_ctx.clb_nlist.nets()) {       /* for each net ... */
        if (!cluster_ctx.clb_nlist.net_is_ignored(net_id)) { /* Do only if not ignored. */
            /* Bounding boxes don't have to be recomputed; they're correct. */
            cost += net_cost[net_id];
        }
    }

    return (cost);
}

/**
 * @brief Update the connection_timing_cost values from the temporary
 *        values for all connections that have/haven't changed.
 *
 * All the connections have already been gathered by blocks_affected.affected_pins
 * after running the routine find_affected_nets_and_update_costs() in try_swap().
 */
static void commit_td_cost(const t_pl_blocks_to_be_moved& blocks_affected) {
    auto& cluster_ctx = g_vpr_ctx.clustering();
    auto& clb_nlist = cluster_ctx.clb_nlist;

    auto& p_timing_ctx = g_placer_ctx.mutable_timing();
    auto& connection_delay = p_timing_ctx.connection_delay;
    auto& proposed_connection_delay = p_timing_ctx.proposed_connection_delay;
    auto& connection_timing_cost = p_timing_ctx.connection_timing_cost;
    auto& proposed_connection_timing_cost = p_timing_ctx.proposed_connection_timing_cost;

    //Go through all the sink pins affected
    for (ClusterPinId pin_id : blocks_affected.affected_pins) {
        ClusterNetId net_id = clb_nlist.pin_net(pin_id);
        int ipin = clb_nlist.pin_net_index(pin_id);

        //Commit the timing delay and cost values
        connection_delay[net_id][ipin] = proposed_connection_delay[net_id][ipin];
        proposed_connection_delay[net_id][ipin] = INVALID_DELAY;
        connection_timing_cost[net_id][ipin] = proposed_connection_timing_cost[net_id][ipin];
        proposed_connection_timing_cost[net_id][ipin] = INVALID_DELAY;
    }
}

//Reverts modifications to proposed_connection_delay and proposed_connection_timing_cost based on
//the move proposed in blocks_affected
static void revert_td_cost(const t_pl_blocks_to_be_moved& blocks_affected) {
#ifndef VTR_ASSERT_SAFE_ENABLED
    static_cast<void>(blocks_affected);
#else
    //Invalidate temp delay & timing cost values to match sanity checks in
    //comp_td_connection_cost()
    auto& cluster_ctx = g_vpr_ctx.clustering();
    auto& clb_nlist = cluster_ctx.clb_nlist;

    auto& p_timing_ctx = g_placer_ctx.mutable_timing();
    auto& proposed_connection_delay = p_timing_ctx.proposed_connection_delay;
    auto& proposed_connection_timing_cost = p_timing_ctx.proposed_connection_timing_cost;

    for (ClusterPinId pin : blocks_affected.affected_pins) {
        ClusterNetId net = clb_nlist.pin_net(pin);
        int ipin = clb_nlist.pin_net_index(pin);
        proposed_connection_delay[net][ipin] = INVALID_DELAY;
        proposed_connection_timing_cost[net][ipin] = INVALID_DELAY;
    }
#endif
}

/**
 * @brief Invalidates the connections affected by the specified block moves.
 *
 * All the connections recorded in blocks_affected.affected_pins have different
 * values for `proposed_connection_delay` and `connection_delay`.
 *
 * Invalidate all the timing graph edges associated with these connections via
 * the NetPinTimingInvalidator class.
 */
static void invalidate_affected_connections(
    const t_pl_blocks_to_be_moved& blocks_affected,
    NetPinTimingInvalidator* pin_tedges_invalidator,
    TimingInfo* timing_info) {
    VTR_ASSERT_SAFE(timing_info);
    VTR_ASSERT_SAFE(pin_tedges_invalidator);

    /* Invalidate timing graph edges affected by the move */
    for (ClusterPinId pin : blocks_affected.affected_pins) {
        pin_tedges_invalidator->invalidate_connection(pin, timing_info);
    }
}

//Returns true if 'net' is driven by one of the blocks in 'blocks_affected'
static bool driven_by_moved_block(const ClusterNetId net,
                                  const t_pl_blocks_to_be_moved& blocks_affected) {
    auto& cluster_ctx = g_vpr_ctx.clustering();

    ClusterBlockId net_driver_block = cluster_ctx.clb_nlist.net_driver_block(
        net);
    for (int iblk = 0; iblk < blocks_affected.num_moved_blocks; iblk++) {
        if (net_driver_block == blocks_affected.moved_blocks[iblk].block_num) {
            return true;
        }
    }
    return false;
}

/* Finds the cost from scratch.  Done only when the placement   *
 * has been radically changed (i.e. after initial placement).   *
 * Otherwise find the cost change incrementally.  If method     *
 * check is NORMAL, we find bounding boxes that are updateable  *
 * for the larger nets.  If method is CHECK, all bounding boxes *
 * are found via the non_updateable_bb routine, to provide a    *
 * cost which can be used to check the correctness of the       *
 * other routine.                                               */
static double comp_bb_cost(e_cost_methods method) {
    double cost = 0;
    double expected_wirelength = 0.0;
    auto& cluster_ctx = g_vpr_ctx.clustering();
    auto& place_move_ctx = g_placer_ctx.mutable_move();

    for (auto net_id : cluster_ctx.clb_nlist.nets()) {       /* for each net ... */
        if (!cluster_ctx.clb_nlist.net_is_ignored(net_id)) { /* Do only if not ignored. */
            /* Small nets don't use incremental updating on their bounding boxes, *
             * so they can use a fast bounding box calculator.                    */
            if (cluster_ctx.clb_nlist.net_sinks(net_id).size() >= SMALL_NET
                && method == NORMAL) {
                get_bb_from_scratch(net_id, &place_move_ctx.bb_coords[net_id],
                                    &place_move_ctx.bb_num_on_edges[net_id]);
            } else {
                get_non_updateable_bb(net_id,
                                      &place_move_ctx.bb_coords[net_id]);
            }

            net_cost[net_id] = get_net_cost(net_id,
                                            &place_move_ctx.bb_coords[net_id]);
            cost += net_cost[net_id];
            if (method == CHECK)
                expected_wirelength += get_net_wirelength_estimate(net_id,
                                                                   &place_move_ctx.bb_coords[net_id]);
        }
    }

    if (method == CHECK) {
        VTR_LOG("\n");
        VTR_LOG("BB estimate of min-dist (placement) wire length: %.0f\n",
                expected_wirelength);
    }
    return cost;
}

/* Allocates the major structures needed only by the placer, primarily for *
 * computing costs quickly and such.                                       */
static void alloc_and_load_placement_structs(float place_cost_exp,
                                             const t_placer_opts& placer_opts,
                                             const t_noc_opts& noc_opts,
                                             t_direct_inf* directs,
                                             int num_directs) {
    int max_pins_per_clb;
    unsigned int ipin;

    const auto& device_ctx = g_vpr_ctx.device();
    const auto& cluster_ctx = g_vpr_ctx.clustering();
    auto& place_ctx = g_vpr_ctx.mutable_placement();

    auto& p_timing_ctx = g_placer_ctx.mutable_timing();
    auto& place_move_ctx = g_placer_ctx.mutable_move();

    size_t num_nets = cluster_ctx.clb_nlist.nets().size();

    init_placement_context();

    max_pins_per_clb = 0;
    for (const auto& type : device_ctx.physical_tile_types) {
        max_pins_per_clb = max(max_pins_per_clb, type.num_pins);
    }

    if (placer_opts.place_algorithm.is_timing_driven()) {
        /* Allocate structures associated with timing driven placement */
        /* [0..cluster_ctx.clb_nlist.nets().size()-1][1..num_pins-1]  */

        p_timing_ctx.connection_delay = make_net_pins_matrix<float>(
            (const Netlist<>&)cluster_ctx.clb_nlist, 0.f);
        p_timing_ctx.proposed_connection_delay = make_net_pins_matrix<float>(
            cluster_ctx.clb_nlist, 0.f);

        p_timing_ctx.connection_setup_slack = make_net_pins_matrix<float>(
            cluster_ctx.clb_nlist, std::numeric_limits<float>::infinity());

        p_timing_ctx.connection_timing_cost = PlacerTimingCosts(
            cluster_ctx.clb_nlist);
        p_timing_ctx.proposed_connection_timing_cost = make_net_pins_matrix<
            double>(cluster_ctx.clb_nlist, 0.);
        p_timing_ctx.net_timing_cost.resize(num_nets, 0.);

        for (auto net_id : cluster_ctx.clb_nlist.nets()) {
            for (ipin = 1; ipin < cluster_ctx.clb_nlist.net_pins(net_id).size();
                 ipin++) {
                p_timing_ctx.connection_delay[net_id][ipin] = 0;
                p_timing_ctx.proposed_connection_delay[net_id][ipin] = INVALID_DELAY;

                p_timing_ctx.proposed_connection_timing_cost[net_id][ipin] = INVALID_DELAY;

                if (cluster_ctx.clb_nlist.net_is_ignored(net_id))
                    continue;

                p_timing_ctx.connection_timing_cost[net_id][ipin] = INVALID_DELAY;
            }
        }
    }

    net_cost.resize(num_nets, -1.);
    proposed_net_cost.resize(num_nets, -1.);
    place_move_ctx.bb_coords.resize(num_nets, t_bb());
    place_move_ctx.bb_num_on_edges.resize(num_nets, t_bb());

    /* Used to store costs for moves not yet made and to indicate when a net's   *
     * cost has been recomputed. proposed_net_cost[inet] < 0 means net's cost hasn't *
     * been recomputed.                                                          */
    bb_updated_before.resize(num_nets, NOT_UPDATED_YET);

    alloc_and_load_for_fast_cost_update(place_cost_exp);

    alloc_and_load_try_swap_structs();

    place_ctx.pl_macros = alloc_and_load_placement_macros(directs, num_directs);

    if (noc_opts.noc) {
        allocate_and_load_noc_placement_structs();
    }
}

/* Frees the major structures needed by the placer (and not needed       *
 * elsewhere).   */
static void free_placement_structs(const t_placer_opts& placer_opts, const t_noc_opts& noc_opts) {
    auto& place_move_ctx = g_placer_ctx.mutable_move();

    if (placer_opts.place_algorithm.is_timing_driven()) {
        auto& p_timing_ctx = g_placer_ctx.mutable_timing();

        vtr::release_memory(p_timing_ctx.connection_timing_cost);
        vtr::release_memory(p_timing_ctx.connection_delay);
        vtr::release_memory(p_timing_ctx.connection_setup_slack);
        vtr::release_memory(p_timing_ctx.proposed_connection_timing_cost);
        vtr::release_memory(p_timing_ctx.proposed_connection_delay);
        vtr::release_memory(p_timing_ctx.net_timing_cost);
    }

    free_placement_macros_structs();

    vtr::release_memory(net_cost);
    vtr::release_memory(proposed_net_cost);
    vtr::release_memory(place_move_ctx.bb_coords);
    vtr::release_memory(place_move_ctx.bb_num_on_edges);

    vtr::release_memory(bb_updated_before);

    free_fast_cost_update();

    free_try_swap_structs();

    if (noc_opts.noc) {
        free_noc_placement_structs();
    }
}

static void alloc_and_load_try_swap_structs() {
    /* Allocate the local bb_coordinate storage, etc. only once. */
    /* Allocate with size cluster_ctx.clb_nlist.nets().size() for any number of nets affected. */
    auto& cluster_ctx = g_vpr_ctx.clustering();

    size_t num_nets = cluster_ctx.clb_nlist.nets().size();

    ts_bb_coord_new.resize(num_nets, t_bb());
    ts_bb_edge_new.resize(num_nets, t_bb());
    ts_nets_to_update.resize(num_nets, ClusterNetId::INVALID());

    auto& place_ctx = g_vpr_ctx.mutable_placement();
    place_ctx.compressed_block_grids = create_compressed_block_grids();
}

static void free_try_swap_structs() {
    vtr::release_memory(ts_bb_coord_new);
    vtr::release_memory(ts_bb_edge_new);
    vtr::release_memory(ts_nets_to_update);

    auto& place_ctx = g_vpr_ctx.mutable_placement();
    vtr::release_memory(place_ctx.compressed_block_grids);
}

/* This routine finds the bounding box of each net from scratch (i.e.   *
 * from only the block location information).  It updates both the       *
 * coordinate and number of pins on each edge information.  It           *
 * should only be called when the bounding box information is not valid. */
static void get_bb_from_scratch(ClusterNetId net_id, t_bb* coords, t_bb* num_on_edges) {
    int pnum, x, y, xmin, xmax, ymin, ymax;
    int xmin_edge, xmax_edge, ymin_edge, ymax_edge;

    auto& cluster_ctx = g_vpr_ctx.clustering();
    auto& place_ctx = g_vpr_ctx.placement();
    auto& device_ctx = g_vpr_ctx.device();
    auto& grid = device_ctx.grid;

    ClusterBlockId bnum = cluster_ctx.clb_nlist.net_driver_block(net_id);
    pnum = net_pin_to_tile_pin_index(net_id, 0);
    VTR_ASSERT(pnum >= 0);
    x = place_ctx.block_locs[bnum].loc.x
        + physical_tile_type(bnum)->pin_width_offset[pnum];
    y = place_ctx.block_locs[bnum].loc.y
        + physical_tile_type(bnum)->pin_height_offset[pnum];

    x = max(min<int>(x, grid.width() - 2), 1);
    y = max(min<int>(y, grid.height() - 2), 1);

    xmin = x;
    ymin = y;
    xmax = x;
    ymax = y;
    xmin_edge = 1;
    ymin_edge = 1;
    xmax_edge = 1;
    ymax_edge = 1;

    for (auto pin_id : cluster_ctx.clb_nlist.net_sinks(net_id)) {
        bnum = cluster_ctx.clb_nlist.pin_block(pin_id);
        pnum = tile_pin_index(pin_id);
        x = place_ctx.block_locs[bnum].loc.x
            + physical_tile_type(bnum)->pin_width_offset[pnum];
        y = place_ctx.block_locs[bnum].loc.y
            + physical_tile_type(bnum)->pin_height_offset[pnum];

        /* Code below counts IO blocks as being within the 1..grid.width()-2, 1..grid.height()-2 clb array. *
         * This is because channels do not go out of the 0..grid.width()-2, 0..grid.height()-2 range, and   *
         * I always take all channels impinging on the bounding box to be within   *
         * that bounding box.  Hence, this "movement" of IO blocks does not affect *
         * the which channels are included within the bounding box, and it         *
         * simplifies the code a lot.                                              */

        x = max(min<int>(x, grid.width() - 2), 1);  //-2 for no perim channels
        y = max(min<int>(y, grid.height() - 2), 1); //-2 for no perim channels

        if (x == xmin) {
            xmin_edge++;
        }
        if (x == xmax) { /* Recall that xmin could equal xmax -- don't use else */
            xmax_edge++;
        } else if (x < xmin) {
            xmin = x;
            xmin_edge = 1;
        } else if (x > xmax) {
            xmax = x;
            xmax_edge = 1;
        }

        if (y == ymin) {
            ymin_edge++;
        }
        if (y == ymax) {
            ymax_edge++;
        } else if (y < ymin) {
            ymin = y;
            ymin_edge = 1;
        } else if (y > ymax) {
            ymax = y;
            ymax_edge = 1;
        }
    }

    /* Copy the coordinates and number on edges information into the proper   *
     * structures.                                                            */
    coords->xmin = xmin;
    coords->xmax = xmax;
    coords->ymin = ymin;
    coords->ymax = ymax;

    num_on_edges->xmin = xmin_edge;
    num_on_edges->xmax = xmax_edge;
    num_on_edges->ymin = ymin_edge;
    num_on_edges->ymax = ymax_edge;
}

static double wirelength_crossing_count(size_t fanout) {
    /* Get the expected "crossing count" of a net, based on its number *
     * of pins.  Extrapolate for very large nets.                      */

    if (fanout > 50) {
        return 2.7933 + 0.02616 * (fanout - 50);
    } else {
        return cross_count[fanout - 1];
    }
}

static double get_net_wirelength_estimate(ClusterNetId net_id, t_bb* bbptr) {
    /* WMF: Finds the estimate of wirelength due to one net by looking at   *
     * its coordinate bounding box.                                         */

    double ncost, crossing;
    auto& cluster_ctx = g_vpr_ctx.clustering();

    crossing = wirelength_crossing_count(
        cluster_ctx.clb_nlist.net_pins(net_id).size());

    /* Could insert a check for xmin == xmax.  In that case, assume  *
     * connection will be made with no bends and hence no x-cost.    *
     * Same thing for y-cost.                                        */

    /* Cost = wire length along channel * cross_count / average      *
     * channel capacity.   Do this for x, then y direction and add.  */

    ncost = (bbptr->xmax - bbptr->xmin + 1) * crossing;

    ncost += (bbptr->ymax - bbptr->ymin + 1) * crossing;

    return (ncost);
}

static double get_net_cost(ClusterNetId net_id, t_bb* bbptr) {
    /* Finds the cost due to one net by looking at its coordinate bounding  *
     * box.                                                                 */

    double ncost, crossing;
    auto& cluster_ctx = g_vpr_ctx.clustering();

    crossing = wirelength_crossing_count(
        cluster_ctx.clb_nlist.net_pins(net_id).size());

    /* Could insert a check for xmin == xmax.  In that case, assume  *
     * connection will be made with no bends and hence no x-cost.    *
     * Same thing for y-cost.                                        */

    /* Cost = wire length along channel * cross_count / average      *
     * channel capacity.   Do this for x, then y direction and add.  */

    ncost = (bbptr->xmax - bbptr->xmin + 1) * crossing
            * chanx_place_cost_fac[bbptr->ymax][bbptr->ymin - 1];

    ncost += (bbptr->ymax - bbptr->ymin + 1) * crossing
             * chany_place_cost_fac[bbptr->xmax][bbptr->xmin - 1];

    return (ncost);
}

/* Finds the bounding box of a net and stores its coordinates in the  *
 * bb_coord_new data structure.  This routine should only be called   *
 * for small nets, since it does not determine enough information for *
 * the bounding box to be updated incrementally later.                *
 * Currently assumes channels on both sides of the CLBs forming the   *
 * edges of the bounding box can be used.  Essentially, I am assuming *
 * the pins always lie on the outside of the bounding box.            */
static void get_non_updateable_bb(ClusterNetId net_id, t_bb* bb_coord_new) {
    //TODO: account for multiple physical pin instances per logical pin

    int xmax, ymax, xmin, ymin, x, y;
    int pnum;

    auto& cluster_ctx = g_vpr_ctx.clustering();
    auto& place_ctx = g_vpr_ctx.placement();
    auto& device_ctx = g_vpr_ctx.device();

    ClusterBlockId bnum = cluster_ctx.clb_nlist.net_driver_block(net_id);
    pnum = net_pin_to_tile_pin_index(net_id, 0);

    x = place_ctx.block_locs[bnum].loc.x
        + physical_tile_type(bnum)->pin_width_offset[pnum];
    y = place_ctx.block_locs[bnum].loc.y
        + physical_tile_type(bnum)->pin_height_offset[pnum];

    xmin = x;
    ymin = y;
    xmax = x;
    ymax = y;

    for (auto pin_id : cluster_ctx.clb_nlist.net_sinks(net_id)) {
        bnum = cluster_ctx.clb_nlist.pin_block(pin_id);
        pnum = tile_pin_index(pin_id);
        x = place_ctx.block_locs[bnum].loc.x
            + physical_tile_type(bnum)->pin_width_offset[pnum];
        y = place_ctx.block_locs[bnum].loc.y
            + physical_tile_type(bnum)->pin_height_offset[pnum];

        if (x < xmin) {
            xmin = x;
        } else if (x > xmax) {
            xmax = x;
        }

        if (y < ymin) {
            ymin = y;
        } else if (y > ymax) {
            ymax = y;
        }
    }

    /* Now I've found the coordinates of the bounding box.  There are no *
     * channels beyond device_ctx.grid.width()-2 and                     *
     * device_ctx.grid.height() - 2, so I want to clip to that.  As well,*
     * since I'll always include the channel immediately below and the   *
     * channel immediately to the left of the bounding box, I want to    *
     * clip to 1 in both directions as well (since minimum channel index *
     * is 0).  See route_common.cpp for a channel diagram.               */

    bb_coord_new->xmin = max(min<int>(xmin, device_ctx.grid.width() - 2), 1);  //-2 for no perim channels
    bb_coord_new->ymin = max(min<int>(ymin, device_ctx.grid.height() - 2), 1); //-2 for no perim channels
    bb_coord_new->xmax = max(min<int>(xmax, device_ctx.grid.width() - 2), 1);  //-2 for no perim channels
    bb_coord_new->ymax = max(min<int>(ymax, device_ctx.grid.height() - 2), 1); //-2 for no perim channels
}

static void update_bb(ClusterNetId net_id, t_bb* bb_coord_new, t_bb* bb_edge_new, int xold, int yold, int xnew, int ynew) {
    /* Updates the bounding box of a net by storing its coordinates in    *
     * the bb_coord_new data structure and the number of blocks on each   *
     * edge in the bb_edge_new data structure.  This routine should only  *
     * be called for large nets, since it has some overhead relative to   *
     * just doing a brute force bounding box calculation.  The bounding   *
     * box coordinate and edge information for inet must be valid before  *
     * this routine is called.                                            *
     * Currently assumes channels on both sides of the CLBs forming the   *
     * edges of the bounding box can be used.  Essentially, I am assuming *
     * the pins always lie on the outside of the bounding box.            *
     * The x and y coordinates are the pin's x and y coordinates.         */
    /* IO blocks are considered to be one cell in for simplicity.         */
    //TODO: account for multiple physical pin instances per logical pin
    const t_bb *curr_bb_edge, *curr_bb_coord;

    auto& device_ctx = g_vpr_ctx.device();
    auto& place_move_ctx = g_placer_ctx.move();

    xnew = max(min<int>(xnew, device_ctx.grid.width() - 2), 1);  //-2 for no perim channels
    ynew = max(min<int>(ynew, device_ctx.grid.height() - 2), 1); //-2 for no perim channels
    xold = max(min<int>(xold, device_ctx.grid.width() - 2), 1);  //-2 for no perim channels
    yold = max(min<int>(yold, device_ctx.grid.height() - 2), 1); //-2 for no perim channels

    /* Check if the net had been updated before. */
    if (bb_updated_before[net_id] == GOT_FROM_SCRATCH) {
        /* The net had been updated from scratch, DO NOT update again! */
        return;
    } else if (bb_updated_before[net_id] == NOT_UPDATED_YET) {
        /* The net had NOT been updated before, could use the old values */
        curr_bb_coord = &place_move_ctx.bb_coords[net_id];
        curr_bb_edge = &place_move_ctx.bb_num_on_edges[net_id];
        bb_updated_before[net_id] = UPDATED_ONCE;
    } else {
        /* The net had been updated before, must use the new values */
        curr_bb_coord = bb_coord_new;
        curr_bb_edge = bb_edge_new;
    }

    /* Check if I can update the bounding box incrementally. */

    if (xnew < xold) { /* Move to left. */

        /* Update the xmax fields for coordinates and number of edges first. */

        if (xold == curr_bb_coord->xmax) { /* Old position at xmax. */
            if (curr_bb_edge->xmax == 1) {
                get_bb_from_scratch(net_id, bb_coord_new, bb_edge_new);
                bb_updated_before[net_id] = GOT_FROM_SCRATCH;
                return;
            } else {
                bb_edge_new->xmax = curr_bb_edge->xmax - 1;
                bb_coord_new->xmax = curr_bb_coord->xmax;
            }
        } else { /* Move to left, old postion was not at xmax. */
            bb_coord_new->xmax = curr_bb_coord->xmax;
            bb_edge_new->xmax = curr_bb_edge->xmax;
        }

        /* Now do the xmin fields for coordinates and number of edges. */

        if (xnew < curr_bb_coord->xmin) { /* Moved past xmin */
            bb_coord_new->xmin = xnew;
            bb_edge_new->xmin = 1;
        } else if (xnew == curr_bb_coord->xmin) { /* Moved to xmin */
            bb_coord_new->xmin = xnew;
            bb_edge_new->xmin = curr_bb_edge->xmin + 1;
        } else { /* Xmin unchanged. */
            bb_coord_new->xmin = curr_bb_coord->xmin;
            bb_edge_new->xmin = curr_bb_edge->xmin;
        }
        /* End of move to left case. */

    } else if (xnew > xold) { /* Move to right. */

        /* Update the xmin fields for coordinates and number of edges first. */

        if (xold == curr_bb_coord->xmin) { /* Old position at xmin. */
            if (curr_bb_edge->xmin == 1) {
                get_bb_from_scratch(net_id, bb_coord_new, bb_edge_new);
                bb_updated_before[net_id] = GOT_FROM_SCRATCH;
                return;
            } else {
                bb_edge_new->xmin = curr_bb_edge->xmin - 1;
                bb_coord_new->xmin = curr_bb_coord->xmin;
            }
        } else { /* Move to right, old position was not at xmin. */
            bb_coord_new->xmin = curr_bb_coord->xmin;
            bb_edge_new->xmin = curr_bb_edge->xmin;
        }

        /* Now do the xmax fields for coordinates and number of edges. */

        if (xnew > curr_bb_coord->xmax) { /* Moved past xmax. */
            bb_coord_new->xmax = xnew;
            bb_edge_new->xmax = 1;
        } else if (xnew == curr_bb_coord->xmax) { /* Moved to xmax */
            bb_coord_new->xmax = xnew;
            bb_edge_new->xmax = curr_bb_edge->xmax + 1;
        } else { /* Xmax unchanged. */
            bb_coord_new->xmax = curr_bb_coord->xmax;
            bb_edge_new->xmax = curr_bb_edge->xmax;
        }
        /* End of move to right case. */

    } else { /* xnew == xold -- no x motion. */
        bb_coord_new->xmin = curr_bb_coord->xmin;
        bb_coord_new->xmax = curr_bb_coord->xmax;
        bb_edge_new->xmin = curr_bb_edge->xmin;
        bb_edge_new->xmax = curr_bb_edge->xmax;
    }

    /* Now account for the y-direction motion. */

    if (ynew < yold) { /* Move down. */

        /* Update the ymax fields for coordinates and number of edges first. */

        if (yold == curr_bb_coord->ymax) { /* Old position at ymax. */
            if (curr_bb_edge->ymax == 1) {
                get_bb_from_scratch(net_id, bb_coord_new, bb_edge_new);
                bb_updated_before[net_id] = GOT_FROM_SCRATCH;
                return;
            } else {
                bb_edge_new->ymax = curr_bb_edge->ymax - 1;
                bb_coord_new->ymax = curr_bb_coord->ymax;
            }
        } else { /* Move down, old postion was not at ymax. */
            bb_coord_new->ymax = curr_bb_coord->ymax;
            bb_edge_new->ymax = curr_bb_edge->ymax;
        }

        /* Now do the ymin fields for coordinates and number of edges. */

        if (ynew < curr_bb_coord->ymin) { /* Moved past ymin */
            bb_coord_new->ymin = ynew;
            bb_edge_new->ymin = 1;
        } else if (ynew == curr_bb_coord->ymin) { /* Moved to ymin */
            bb_coord_new->ymin = ynew;
            bb_edge_new->ymin = curr_bb_edge->ymin + 1;
        } else { /* ymin unchanged. */
            bb_coord_new->ymin = curr_bb_coord->ymin;
            bb_edge_new->ymin = curr_bb_edge->ymin;
        }
        /* End of move down case. */

    } else if (ynew > yold) { /* Moved up. */

        /* Update the ymin fields for coordinates and number of edges first. */

        if (yold == curr_bb_coord->ymin) { /* Old position at ymin. */
            if (curr_bb_edge->ymin == 1) {
                get_bb_from_scratch(net_id, bb_coord_new, bb_edge_new);
                bb_updated_before[net_id] = GOT_FROM_SCRATCH;
                return;
            } else {
                bb_edge_new->ymin = curr_bb_edge->ymin - 1;
                bb_coord_new->ymin = curr_bb_coord->ymin;
            }
        } else { /* Moved up, old position was not at ymin. */
            bb_coord_new->ymin = curr_bb_coord->ymin;
            bb_edge_new->ymin = curr_bb_edge->ymin;
        }

        /* Now do the ymax fields for coordinates and number of edges. */

        if (ynew > curr_bb_coord->ymax) { /* Moved past ymax. */
            bb_coord_new->ymax = ynew;
            bb_edge_new->ymax = 1;
        } else if (ynew == curr_bb_coord->ymax) { /* Moved to ymax */
            bb_coord_new->ymax = ynew;
            bb_edge_new->ymax = curr_bb_edge->ymax + 1;
        } else { /* ymax unchanged. */
            bb_coord_new->ymax = curr_bb_coord->ymax;
            bb_edge_new->ymax = curr_bb_edge->ymax;
        }
        /* End of move up case. */

    } else { /* ynew == yold -- no y motion. */
        bb_coord_new->ymin = curr_bb_coord->ymin;
        bb_coord_new->ymax = curr_bb_coord->ymax;
        bb_edge_new->ymin = curr_bb_edge->ymin;
        bb_edge_new->ymax = curr_bb_edge->ymax;
    }

    if (bb_updated_before[net_id] == NOT_UPDATED_YET) {
        bb_updated_before[net_id] = UPDATED_ONCE;
    }
}

static void free_fast_cost_update() {
    chanx_place_cost_fac.clear();
    chany_place_cost_fac.clear();
}

static void alloc_and_load_for_fast_cost_update(float place_cost_exp) {
    /* Allocates and loads the chanx_place_cost_fac and chany_place_cost_fac *
     * arrays with the inverse of the average number of tracks per channel   *
     * between [subhigh] and [sublow].  This is only useful for the cost     *
     * function that takes the length of the net bounding box in each        *
     * dimension divided by the average number of tracks in that direction.  *
     * For other cost functions, you don't have to bother calling this       *
     * routine; when using the cost function described above, however, you   *
     * must always call this routine after you call init_chan and before     *
     * you do any placement cost determination.  The place_cost_exp factor   *
     * specifies to what power the width of the channel should be taken --   *
     * larger numbers make narrower channels more expensive.                 */

    auto& device_ctx = g_vpr_ctx.device();

    /* Access arrays below as chan?_place_cost_fac[subhigh][sublow].  Since   *
     * subhigh must be greater than or equal to sublow, we only need to       *
     * allocate storage for the lower half of a matrix.                       */

    //chanx_place_cost_fac = new float*[(device_ctx.grid.height())];
    //for (size_t i = 0; i < device_ctx.grid.height(); i++)
    //    chanx_place_cost_fac[i] = new float[(i + 1)];

    //chany_place_cost_fac = new float*[(device_ctx.grid.width() + 1)];
    //for (size_t i = 0; i < device_ctx.grid.width(); i++)
    //    chany_place_cost_fac[i] = new float[(i + 1)];

    chanx_place_cost_fac.resize({device_ctx.grid.height(), device_ctx.grid.height() + 1});
    chany_place_cost_fac.resize({device_ctx.grid.width(), device_ctx.grid.width() + 1});

    /* First compute the number of tracks between channel high and channel *
     * low, inclusive, in an efficient manner.                             */

    chanx_place_cost_fac[0][0] = device_ctx.chan_width.x_list[0];

    for (size_t high = 1; high < device_ctx.grid.height(); high++) {
        chanx_place_cost_fac[high][high] = device_ctx.chan_width.x_list[high];
        for (size_t low = 0; low < high; low++) {
            chanx_place_cost_fac[high][low] = chanx_place_cost_fac[high - 1][low]
                                              + device_ctx.chan_width.x_list[high];
        }
    }

    /* Now compute the inverse of the average number of tracks per channel *
     * between high and low.  The cost function divides by the average     *
     * number of tracks per channel, so by storing the inverse I convert   *
     * this to a faster multiplication.  Take this final number to the     *
     * place_cost_exp power -- numbers other than one mean this is no      *
     * longer a simple "average number of tracks"; it is some power of     *
     * that, allowing greater penalization of narrow channels.             */

    for (size_t high = 0; high < device_ctx.grid.height(); high++)
        for (size_t low = 0; low <= high; low++) {
            /* Since we will divide the wiring cost by the average channel *
             * capacity between high and low, having only 0 width channels *
             * will result in infinite wiring capacity normalization       *
             * factor, and extremely bad placer behaviour. Hence we change *
             * this to a small (1 track) channel capacity instead.         */
            if (chanx_place_cost_fac[high][low] == 0.0f) {
                VTR_LOG_WARN("CHANX place cost fac is 0 at %d %d\n", high, low);
                chanx_place_cost_fac[high][low] = 1.0f;
            }

            chanx_place_cost_fac[high][low] = (high - low + 1.)
                                              / chanx_place_cost_fac[high][low];
            chanx_place_cost_fac[high][low] = pow(
                (double)chanx_place_cost_fac[high][low],
                (double)place_cost_exp);
        }

    /* Now do the same thing for the y-directed channels.  First get the  *
     * number of tracks between channel high and channel low, inclusive.  */

    chany_place_cost_fac[0][0] = device_ctx.chan_width.y_list[0];

    for (size_t high = 1; high < device_ctx.grid.width(); high++) {
        chany_place_cost_fac[high][high] = device_ctx.chan_width.y_list[high];
        for (size_t low = 0; low < high; low++) {
            chany_place_cost_fac[high][low] = chany_place_cost_fac[high - 1][low]
                                              + device_ctx.chan_width.y_list[high];
        }
    }

    /* Now compute the inverse of the average number of tracks per channel *
     * between high and low.  Take to specified power.                     */

    for (size_t high = 0; high < device_ctx.grid.width(); high++)
        for (size_t low = 0; low <= high; low++) {
            /* Since we will divide the wiring cost by the average channel *
             * capacity between high and low, having only 0 width channels *
             * will result in infinite wiring capacity normalization       *
             * factor, and extremely bad placer behaviour. Hence we change *
             * this to a small (1 track) channel capacity instead.         */
            if (chany_place_cost_fac[high][low] == 0.0f) {
                VTR_LOG_WARN("CHANY place cost fac is 0 at %d %d\n", high, low);
                chany_place_cost_fac[high][low] = 1.0f;
            }

            chany_place_cost_fac[high][low] = (high - low + 1.)
                                              / chany_place_cost_fac[high][low];
            chany_place_cost_fac[high][low] = pow(
                (double)chany_place_cost_fac[high][low],
                (double)place_cost_exp);
        }
}

static void check_place(const t_placer_costs& costs,
                        const PlaceDelayModel* delay_model,
                        const PlacerCriticalities* criticalities,
                        const t_place_algorithm& place_algorithm,
                        const t_noc_opts& noc_opts) {
    /* Checks that the placement has not confused our data structures. *
     * i.e. the clb and block structures agree about the locations of  *
     * every block, blocks are in legal spots, etc.  Also recomputes   *
     * the final placement cost from scratch and makes sure it is      *
     * within roundoff of what we think the cost is.                   */

    int error = 0;

    error += check_placement_consistency();
    error += check_placement_costs(costs, delay_model, criticalities,
                                   place_algorithm);
    error += check_placement_floorplanning();

    // check the NoC costs during placement if the user is using the NoC supported flow
    if (noc_opts.noc) {
        error += check_noc_placement_costs(costs, ERROR_TOL, noc_opts);
    }

    if (error == 0) {
        VTR_LOG("\n");
        VTR_LOG("Completed placement consistency check successfully.\n");

    } else {
        VPR_ERROR(VPR_ERROR_PLACE,
                  "\nCompleted placement consistency check, %d errors found.\n"
                  "Aborting program.\n",
                  error);
    }
}

static int check_placement_costs(const t_placer_costs& costs,
                                 const PlaceDelayModel* delay_model,
                                 const PlacerCriticalities* criticalities,
                                 const t_place_algorithm& place_algorithm) {
    int error = 0;
    double bb_cost_check;
    double timing_cost_check;

    bb_cost_check = comp_bb_cost(CHECK);
    if (fabs(bb_cost_check - costs.bb_cost) > costs.bb_cost * ERROR_TOL) {
        VTR_LOG_ERROR(
            "bb_cost_check: %g and bb_cost: %g differ in check_place.\n",
            bb_cost_check, costs.bb_cost);
        error++;
    }

    if (place_algorithm.is_timing_driven()) {
        comp_td_costs(delay_model, *criticalities, &timing_cost_check);
        //VTR_LOG("timing_cost recomputed from scratch: %g\n", timing_cost_check);
        if (fabs(
                timing_cost_check
                - costs.timing_cost)
            > costs.timing_cost * ERROR_TOL) {
            VTR_LOG_ERROR(
                "timing_cost_check: %g and timing_cost: %g differ in check_place.\n",
                timing_cost_check, costs.timing_cost);
            error++;
        }
    }
    return error;
}

static int check_placement_consistency() {
    return check_block_placement_consistency()
           + check_macro_placement_consistency();
}

static int check_block_placement_consistency() {
    int error = 0;

    auto& cluster_ctx = g_vpr_ctx.clustering();
    auto& place_ctx = g_vpr_ctx.placement();
    auto& device_ctx = g_vpr_ctx.device();

    vtr::vector<ClusterBlockId, int> bdone(
        cluster_ctx.clb_nlist.blocks().size(), 0);

    /* Step through device grid and placement. Check it against blocks */
<<<<<<< HEAD
    for (int layer_num = 0; layer_num < (int)device_ctx.grid.get_num_layers(); layer_num++) {
        for (int i = 0; i < (int)device_ctx.grid.width(); i++) {
            for (int j = 0; j < (int)device_ctx.grid.height(); j++) {
                const t_physical_tile_loc tile_loc(i, j, layer_num);
                const auto& type = device_ctx.grid.get_physical_type(tile_loc);
                if (place_ctx.grid_blocks.get_usage(tile_loc) > type->capacity) {
=======
    for (size_t i = 0; i < device_ctx.grid.width(); i++)
        for (size_t j = 0; j < device_ctx.grid.height(); j++) {
            const auto& type = device_ctx.grid.get_physical_type(i, j);
            if (place_ctx.grid_blocks[i][j].usage
                > type->capacity) {
                VTR_LOG_ERROR(
                    "%d blocks were placed at grid location (%zu,%zu), but location capacity is %d.\n",
                    place_ctx.grid_blocks[i][j].usage, i, j,
                    type->capacity);
                error++;
            }
            int usage_check = 0;
            for (int k = 0; k < type->capacity; k++) {
                auto bnum = place_ctx.grid_blocks[i][j].blocks[k];
                if (EMPTY_BLOCK_ID == bnum || INVALID_BLOCK_ID == bnum)
                    continue;

                auto logical_block = cluster_ctx.clb_nlist.block_type(bnum);
                auto physical_tile = type;

                if (physical_tile_type(bnum) != physical_tile) {
>>>>>>> b86ab992
                    VTR_LOG_ERROR(
                        "%d blocks were placed at grid location (%d,%d,%d), but location capacity is %d.\n",
                        place_ctx.grid_blocks.get_usage(tile_loc), i, j, layer_num,
                        type->capacity);
                    error++;
                }
                int usage_check = 0;
                for (int k = 0; k < type->capacity; k++) {
                    auto bnum = place_ctx.grid_blocks.block_at_location({i, j, k, layer_num});
                    if (EMPTY_BLOCK_ID == bnum || INVALID_BLOCK_ID == bnum)
                        continue;

                    auto logical_block = cluster_ctx.clb_nlist.block_type(bnum);
                    auto physical_tile = type;

                    if (physical_tile_type(bnum) != physical_tile) {
                        VTR_LOG_ERROR(
                            "Block %zu type (%s) does not match grid location (%zu,%zu, %d) type (%s).\n",
                            size_t(bnum), logical_block->name, i, j, layer_num, physical_tile->name);
                        error++;
                    }

                    auto& loc = place_ctx.block_locs[bnum].loc;
                    if (loc.x != i || loc.y != j || loc.layer != layer_num
                        || !is_sub_tile_compatible(physical_tile, logical_block,
                                                   loc.sub_tile)) {
                        VTR_LOG_ERROR(
                            "Block %zu's location is (%d,%d,%d) but found in grid at (%zu,%zu,%d,%d).\n",
                            size_t(bnum),
                            loc.x,
                            loc.y,
                            loc.sub_tile,
                            tile_loc.x,
                            tile_loc.y,
                            tile_loc.layer_num,
                            layer_num);
                        error++;
                    }
                    ++usage_check;
                    bdone[bnum]++;
                }
                if (usage_check != place_ctx.grid_blocks.get_usage(tile_loc)) {
                    VTR_LOG_ERROR(
                        "%d block(s) were placed at location (%d,%d,%d), but location contains %d block(s).\n",
                        place_ctx.grid_blocks.get_usage(tile_loc),
                        tile_loc.x,
                        tile_loc.y,
                        tile_loc.layer_num,
                        usage_check);
                    error++;
                }
            }
        }
    }

    /* Check that every block exists in the device_ctx.grid and cluster_ctx.blocks arrays somewhere. */
    for (auto blk_id : cluster_ctx.clb_nlist.blocks())
        if (bdone[blk_id] != 1) {
            VTR_LOG_ERROR("Block %zu listed %d times in device context grid.\n",
                          size_t(blk_id), bdone[blk_id]);
            error++;
        }

    return error;
}

int check_macro_placement_consistency() {
    int error = 0;
    auto& place_ctx = g_vpr_ctx.placement();

    auto& pl_macros = place_ctx.pl_macros;

    /* Check the pl_macro placement are legal - blocks are in the proper relative position. */
    for (size_t imacro = 0; imacro < place_ctx.pl_macros.size(); imacro++) {
        auto head_iblk = pl_macros[imacro].members[0].blk_index;

        for (size_t imember = 0; imember < pl_macros[imacro].members.size();
             imember++) {
            auto member_iblk = pl_macros[imacro].members[imember].blk_index;

            // Compute the suppossed member's x,y,z location
            t_pl_loc member_pos = place_ctx.block_locs[head_iblk].loc
                                  + pl_macros[imacro].members[imember].offset;

            // Check the place_ctx.block_locs data structure first
            if (place_ctx.block_locs[member_iblk].loc != member_pos) {
                VTR_LOG_ERROR(
                    "Block %zu in pl_macro #%zu is not placed in the proper orientation.\n",
                    size_t(member_iblk), imacro);
                error++;
            }

            // Then check the place_ctx.grid data structure
            if (place_ctx.grid_blocks.block_at_location(member_pos)
                != member_iblk) {
                VTR_LOG_ERROR(
                    "Block %zu in pl_macro #%zu is not placed in the proper orientation.\n",
                    size_t(member_iblk), imacro);
                error++;
            }
        } // Finish going through all the members
    }     // Finish going through all the macros
    return error;
}

#ifdef VERBOSE
void print_clb_placement(const char* fname) {
    /* Prints out the clb placements to a file.  */
    FILE* fp;
    auto& cluster_ctx = g_vpr_ctx.clustering();
    auto& place_ctx = g_vpr_ctx.placement();

    fp = vtr::fopen(fname, "w");
    fprintf(fp, "Complex block placements:\n\n");

    fprintf(fp, "Block #\tName\t(X, Y, Z).\n");
    for (auto i : cluster_ctx.clb_nlist.blocks()) {
        fprintf(fp, "#%d\t%s\t(%d, %d, %d).\n", i, cluster_ctx.clb_nlist.block_name(i).c_str(), place_ctx.block_locs[i].loc.x, place_ctx.block_locs[i].loc.y, place_ctx.block_locs[i].loc.sub_tile);
    }

    fclose(fp);
}
#endif

static void free_try_swap_arrays() {
    g_vpr_ctx.mutable_placement().compressed_block_grids.clear();
}

static void generate_post_place_timing_reports(const t_placer_opts& placer_opts,
                                               const t_analysis_opts& analysis_opts,
                                               const SetupTimingInfo& timing_info,
                                               const PlacementDelayCalculator& delay_calc,
                                               bool is_flat) {
    auto& timing_ctx = g_vpr_ctx.timing();
    auto& atom_ctx = g_vpr_ctx.atom();

    VprTimingGraphResolver resolver(atom_ctx.nlist, atom_ctx.lookup,
                                    *timing_ctx.graph, delay_calc, is_flat);
    resolver.set_detail_level(analysis_opts.timing_report_detail);

    tatum::TimingReporter timing_reporter(resolver, *timing_ctx.graph,
                                          *timing_ctx.constraints);

    timing_reporter.report_timing_setup(
        placer_opts.post_place_timing_report_file,
        *timing_info.setup_analyzer(), analysis_opts.timing_report_npaths);
}

#if 0
static void update_screen_debug();

//Performs a major (i.e. interactive) placement screen update.
//This function with no arguments is useful for calling from a debugger to
//look at the intermediate implemetnation state.
static void update_screen_debug() {
    update_screen(ScreenUpdatePriority::MAJOR, "DEBUG", PLACEMENT, nullptr);
}
#endif

static void print_place_status_header() {
    VTR_LOG(
        "---- ------ ------- ------- ---------- ---------- ------- ---------- -------- ------- ------- ------ -------- --------- ------\n");
    VTR_LOG(
        "Tnum   Time       T Av Cost Av BB Cost Av TD Cost     CPD       sTNS     sWNS Ac Rate Std Dev  R lim Crit Exp Tot Moves  Alpha\n");
    VTR_LOG(
        "      (sec)                                          (ns)       (ns)     (ns)                                                 \n");
    VTR_LOG(
        "---- ------ ------- ------- ---------- ---------- ------- ---------- -------- ------- ------- ------ -------- --------- ------\n");
}

static void print_place_status(const t_annealing_state& state,
                               const t_placer_statistics& stats,
                               float elapsed_sec,
                               float cpd,
                               float sTNS,
                               float sWNS,
                               size_t tot_moves) {
    VTR_LOG(
        "%4zu "
        "%6.1f "
        "%7.1e "
        "%7.3f %10.2f %-10.5g "
        "%7.3f % 10.3g % 8.3f "
        "%7.3f %7.4f %6.1f %8.2f",
        state.num_temps, elapsed_sec, state.t,
        stats.av_cost, stats.av_bb_cost, stats.av_timing_cost, 1e9 * cpd,
        1e9 * sTNS, 1e9 * sWNS, stats.success_rate, stats.std_dev,
        state.rlim, state.crit_exponent);

    pretty_print_uint(" ", tot_moves, 9, 3);

    VTR_LOG(" %6.3f\n", state.alpha);
    fflush(stdout);
}

static void print_resources_utilization() {
    auto& place_ctx = g_vpr_ctx.placement();
    auto& cluster_ctx = g_vpr_ctx.clustering();
    auto& device_ctx = g_vpr_ctx.device();

    int max_block_name = 0;
    int max_tile_name = 0;

    //Record the resource requirement
    std::map<t_logical_block_type_ptr, size_t> num_type_instances;
    std::map<t_logical_block_type_ptr,
             std::map<t_physical_tile_type_ptr, size_t>>
        num_placed_instances;
    for (auto blk_id : cluster_ctx.clb_nlist.blocks()) {
        auto block_loc = place_ctx.block_locs[blk_id];
        auto loc = block_loc.loc;

<<<<<<< HEAD
        auto physical_tile = device_ctx.grid.get_physical_type({loc.x, loc.y, loc.layer});
=======
        auto physical_tile = device_ctx.grid.get_physical_type(loc.x, loc.y);
>>>>>>> b86ab992
        auto logical_block = cluster_ctx.clb_nlist.block_type(blk_id);

        num_type_instances[logical_block]++;
        num_placed_instances[logical_block][physical_tile]++;

        max_block_name = std::max<int>(max_block_name,
                                       strlen(logical_block->name));
        max_tile_name = std::max<int>(max_tile_name,
                                      strlen(physical_tile->name));
    }

    VTR_LOG("\n");
    VTR_LOG("Placement resource usage:\n");
    for (auto logical_block : num_type_instances) {
        for (auto physical_tile : num_placed_instances[logical_block.first]) {
            VTR_LOG("  %-*s implemented as %-*s: %d\n", max_block_name,
                    logical_block.first->name, max_tile_name,
                    physical_tile.first->name, physical_tile.second);
        }
    }
    VTR_LOG("\n");
}

static void print_placement_swaps_stats(const t_annealing_state& state) {
    size_t total_swap_attempts = num_swap_rejected + num_swap_accepted
                                 + num_swap_aborted;
    VTR_ASSERT(total_swap_attempts > 0);

    size_t num_swap_print_digits = ceil(log10(total_swap_attempts));
    float reject_rate = (float)num_swap_rejected / total_swap_attempts;
    float accept_rate = (float)num_swap_accepted / total_swap_attempts;
    float abort_rate = (float)num_swap_aborted / total_swap_attempts;
    VTR_LOG("Placement number of temperatures: %d\n", state.num_temps);
    VTR_LOG("Placement total # of swap attempts: %*d\n", num_swap_print_digits,
            total_swap_attempts);
    VTR_LOG("\tSwaps accepted: %*d (%4.1f %%)\n", num_swap_print_digits,
            num_swap_accepted, 100 * accept_rate);
    VTR_LOG("\tSwaps rejected: %*d (%4.1f %%)\n", num_swap_print_digits,
            num_swap_rejected, 100 * reject_rate);
    VTR_LOG("\tSwaps aborted : %*d (%4.1f %%)\n", num_swap_print_digits,
            num_swap_aborted, 100 * abort_rate);
}

static void print_placement_move_types_stats(
    const MoveTypeStat& move_type_stat) {
    float moves, accepted, rejected, aborted;
    float total_moves = std::accumulate(move_type_stat.num_moves.begin(),
                                        move_type_stat.num_moves.end(), 0.0);

    std::string move_name;
    VTR_LOG("\n\nPercentage of different move types:\n");

    for (size_t i = 0; i < move_type_stat.num_moves.size(); i++) {
        moves = move_type_stat.num_moves[i];
        if (moves != 0) {
            accepted = move_type_stat.accepted_moves[i];
            aborted = move_type_stat.aborted_moves[i];
            rejected = moves - (accepted + aborted);
            move_name = move_type_to_string(e_move_type(i));
            VTR_LOG(
                "\t%.17s move: %2.2f %% (acc=%2.2f %%, rej=%2.2f %%, aborted=%2.2f %%)\n",
                move_name.c_str(), 100 * moves / total_moves,
                100 * accepted / moves, 100 * rejected / moves,
                100 * aborted / moves);
        }
    }
    VTR_LOG("\n");
}

static void calculate_reward_and_process_outcome(
    const t_placer_opts& placer_opts,
    const MoveOutcomeStats& move_outcome_stats,
    const double& delta_c,
    float timing_bb_factor,
    MoveGenerator& move_generator) {
    std::string reward_fun_string = placer_opts.place_reward_fun;
    e_reward_function reward_fun = string_to_reward(reward_fun_string);

    if (reward_fun == BASIC) {
        move_generator.process_outcome(-1 * delta_c, reward_fun);
    } else if (reward_fun == NON_PENALIZING_BASIC
               || reward_fun == RUNTIME_AWARE) {
        if (delta_c < 0) {
            move_generator.process_outcome(-1 * delta_c, reward_fun);
        } else {
            move_generator.process_outcome(0, reward_fun);
        }
    } else if (reward_fun == WL_BIASED_RUNTIME_AWARE) {
        if (delta_c < 0) {
            float reward = -1
                           * (move_outcome_stats.delta_cost_norm
                              + (0.5 - timing_bb_factor)
                                    * move_outcome_stats.delta_timing_cost_norm
                              + timing_bb_factor
                                    * move_outcome_stats.delta_bb_cost_norm);
            move_generator.process_outcome(reward, reward_fun);
        } else {
            move_generator.process_outcome(0, reward_fun);
        }
    }
}

bool placer_needs_lookahead(const t_vpr_setup& vpr_setup) {
    return (vpr_setup.PlacerOpts.place_algorithm.is_timing_driven());
}<|MERGE_RESOLUTION|>--- conflicted
+++ resolved
@@ -2975,36 +2975,12 @@
         cluster_ctx.clb_nlist.blocks().size(), 0);
 
     /* Step through device grid and placement. Check it against blocks */
-<<<<<<< HEAD
     for (int layer_num = 0; layer_num < (int)device_ctx.grid.get_num_layers(); layer_num++) {
         for (int i = 0; i < (int)device_ctx.grid.width(); i++) {
             for (int j = 0; j < (int)device_ctx.grid.height(); j++) {
                 const t_physical_tile_loc tile_loc(i, j, layer_num);
                 const auto& type = device_ctx.grid.get_physical_type(tile_loc);
                 if (place_ctx.grid_blocks.get_usage(tile_loc) > type->capacity) {
-=======
-    for (size_t i = 0; i < device_ctx.grid.width(); i++)
-        for (size_t j = 0; j < device_ctx.grid.height(); j++) {
-            const auto& type = device_ctx.grid.get_physical_type(i, j);
-            if (place_ctx.grid_blocks[i][j].usage
-                > type->capacity) {
-                VTR_LOG_ERROR(
-                    "%d blocks were placed at grid location (%zu,%zu), but location capacity is %d.\n",
-                    place_ctx.grid_blocks[i][j].usage, i, j,
-                    type->capacity);
-                error++;
-            }
-            int usage_check = 0;
-            for (int k = 0; k < type->capacity; k++) {
-                auto bnum = place_ctx.grid_blocks[i][j].blocks[k];
-                if (EMPTY_BLOCK_ID == bnum || INVALID_BLOCK_ID == bnum)
-                    continue;
-
-                auto logical_block = cluster_ctx.clb_nlist.block_type(bnum);
-                auto physical_tile = type;
-
-                if (physical_tile_type(bnum) != physical_tile) {
->>>>>>> b86ab992
                     VTR_LOG_ERROR(
                         "%d blocks were placed at grid location (%d,%d,%d), but location capacity is %d.\n",
                         place_ctx.grid_blocks.get_usage(tile_loc), i, j, layer_num,
@@ -3217,11 +3193,7 @@
         auto block_loc = place_ctx.block_locs[blk_id];
         auto loc = block_loc.loc;
 
-<<<<<<< HEAD
         auto physical_tile = device_ctx.grid.get_physical_type({loc.x, loc.y, loc.layer});
-=======
-        auto physical_tile = device_ctx.grid.get_physical_type(loc.x, loc.y);
->>>>>>> b86ab992
         auto logical_block = cluster_ctx.clb_nlist.block_type(blk_id);
 
         num_type_instances[logical_block]++;
